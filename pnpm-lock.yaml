lockfileVersion: '9.0'

settings:
  autoInstallPeers: true
  excludeLinksFromLockfile: false

importers:

  .:
    dependencies:
      '@nestjs/common':
        specifier: 11.1.2
        version: 11.1.2(class-transformer@0.5.1)(class-validator@0.14.2)(reflect-metadata@0.2.2)(rxjs@7.8.2)
      '@nestjs/config':
        specifier: 4.0.2
        version: 4.0.2(@nestjs/common@11.1.2(class-transformer@0.5.1)(class-validator@0.14.2)(reflect-metadata@0.2.2)(rxjs@7.8.2))(rxjs@7.8.2)
      '@nestjs/core':
        specifier: 11.1.2
        version: 11.1.2(@nestjs/common@11.1.2(class-transformer@0.5.1)(class-validator@0.14.2)(reflect-metadata@0.2.2)(rxjs@7.8.2))(@nestjs/platform-express@11.1.2)(reflect-metadata@0.2.2)(rxjs@7.8.2)
      '@nestjs/platform-express':
        specifier: 11.1.2
        version: 11.1.2(@nestjs/common@11.1.2(class-transformer@0.5.1)(class-validator@0.14.2)(reflect-metadata@0.2.2)(rxjs@7.8.2))(@nestjs/core@11.1.2)
      '@nestjs/swagger':
        specifier: 11.2.0
        version: 11.2.0(@nestjs/common@11.1.2(class-transformer@0.5.1)(class-validator@0.14.2)(reflect-metadata@0.2.2)(rxjs@7.8.2))(@nestjs/core@11.1.2)(class-transformer@0.5.1)(class-validator@0.14.2)(reflect-metadata@0.2.2)
      '@prisma/client':
        specifier: 6.8.2
        version: 6.8.2(prisma@6.8.2(typescript@5.8.3))(typescript@5.8.3)
      argon2:
        specifier: 0.43.0
        version: 0.43.0
      class-transformer:
        specifier: 0.5.1
        version: 0.5.1
      class-validator:
        specifier: 0.14.2
        version: 0.14.2
<<<<<<< HEAD
      generate-password:
        specifier: ^1.7.1
        version: 1.7.1
=======
      morgan:
        specifier: 1.10.0
        version: 1.10.0
>>>>>>> 89b16cc0
      reflect-metadata:
        specifier: 0.2.2
        version: 0.2.2
      rxjs:
        specifier: 7.8.2
        version: 7.8.2
    devDependencies:
      '@commitlint/cli':
        specifier: 19.8.1
        version: 19.8.1(@types/node@20.17.50)(typescript@5.8.3)
      '@commitlint/config-conventional':
        specifier: 19.8.1
        version: 19.8.1
      '@eslint/eslintrc':
        specifier: 3.3.1
        version: 3.3.1
      '@eslint/js':
        specifier: 9.27.0
        version: 9.27.0
      '@nestjs/cli':
        specifier: 11.0.7
        version: 11.0.7(@swc/cli@0.7.7(@swc/core@1.11.29)(chokidar@4.0.3))(@swc/core@1.11.29)(@types/node@20.17.50)
      '@nestjs/schematics':
        specifier: 11.0.5
        version: 11.0.5(chokidar@4.0.3)(typescript@5.8.3)
      '@nestjs/testing':
        specifier: 11.1.2
        version: 11.1.2(@nestjs/common@11.1.2(class-transformer@0.5.1)(class-validator@0.14.2)(reflect-metadata@0.2.2)(rxjs@7.8.2))(@nestjs/core@11.1.2)(@nestjs/platform-express@11.1.2)
      '@swc/cli':
        specifier: 0.7.7
        version: 0.7.7(@swc/core@1.11.29)(chokidar@4.0.3)
      '@swc/core':
        specifier: 1.11.29
        version: 1.11.29
      '@trivago/prettier-plugin-sort-imports':
        specifier: 5.2.2
        version: 5.2.2(prettier@3.5.3)
      '@types/express':
        specifier: 5.0.2
        version: 5.0.2
      '@types/jest':
        specifier: 29.5.14
        version: 29.5.14
      '@types/morgan':
        specifier: 1.9.9
        version: 1.9.9
      '@types/node':
        specifier: 20.17.50
        version: 20.17.50
      '@types/supertest':
        specifier: 6.0.3
        version: 6.0.3
      eslint:
        specifier: 9.27.0
        version: 9.27.0(jiti@2.4.2)
      eslint-config-prettier:
        specifier: 10.1.5
        version: 10.1.5(eslint@9.27.0(jiti@2.4.2))
      eslint-plugin-prettier:
        specifier: 5.4.0
        version: 5.4.0(@types/eslint@9.6.1)(eslint-config-prettier@10.1.5(eslint@9.27.0(jiti@2.4.2)))(eslint@9.27.0(jiti@2.4.2))(prettier@3.5.3)
      globals:
        specifier: 16.2.0
        version: 16.2.0
      husky:
        specifier: 9.1.7
        version: 9.1.7
      jest:
        specifier: 29.7.0
        version: 29.7.0(@types/node@20.17.50)(ts-node@10.9.2(@swc/core@1.11.29)(@types/node@20.17.50)(typescript@5.8.3))
      lint-staged:
        specifier: 16.1.0
        version: 16.1.0
      prettier:
        specifier: 3.5.3
        version: 3.5.3
      prisma:
        specifier: 6.8.2
        version: 6.8.2(typescript@5.8.3)
      source-map-support:
        specifier: 0.5.21
        version: 0.5.21
      supertest:
        specifier: 7.1.1
        version: 7.1.1
      ts-jest:
        specifier: 29.3.4
        version: 29.3.4(@babel/core@7.27.3)(@jest/transform@29.7.0)(@jest/types@29.6.3)(babel-jest@29.7.0(@babel/core@7.27.3))(jest@29.7.0(@types/node@20.17.50)(ts-node@10.9.2(@swc/core@1.11.29)(@types/node@20.17.50)(typescript@5.8.3)))(typescript@5.8.3)
      ts-loader:
        specifier: 9.5.2
        version: 9.5.2(typescript@5.8.3)(webpack@5.99.6(@swc/core@1.11.29))
      ts-node:
        specifier: 10.9.2
        version: 10.9.2(@swc/core@1.11.29)(@types/node@20.17.50)(typescript@5.8.3)
      tsconfig-paths:
        specifier: 4.2.0
        version: 4.2.0
      typescript:
        specifier: 5.8.3
        version: 5.8.3
      typescript-eslint:
        specifier: 8.33.0
        version: 8.33.0(eslint@9.27.0(jiti@2.4.2))(typescript@5.8.3)

packages:

  '@ampproject/remapping@2.3.0':
    resolution: {integrity: sha512-30iZtAPgz+LTIYoeivqYo853f02jBYSd5uGnGpkFV0M3xOt9aN73erkgYAmZU43x4VfqcnLxW9Kpg3R5LC4YYw==}
    engines: {node: '>=6.0.0'}

  '@angular-devkit/core@19.2.6':
    resolution: {integrity: sha512-WFgiYhrDMq83UNaGRAneIM7CYYdBozD+yYA9BjoU8AgBLKtrvn6S8ZcjKAk5heoHtY/u8pEb0mwDTz9gxFmJZQ==}
    engines: {node: ^18.19.1 || ^20.11.1 || >=22.0.0, npm: ^6.11.0 || ^7.5.6 || >=8.0.0, yarn: '>= 1.13.0'}
    peerDependencies:
      chokidar: ^4.0.0
    peerDependenciesMeta:
      chokidar:
        optional: true

  '@angular-devkit/core@19.2.8':
    resolution: {integrity: sha512-kcxUHKf5Hi98r4gAvMP3ntJV8wuQ3/i6wuU9RcMP0UKUt2Rer5Ryis3MPqT92jvVVwg6lhrLIhXsFuWJMiYjXQ==}
    engines: {node: ^18.19.1 || ^20.11.1 || >=22.0.0, npm: ^6.11.0 || ^7.5.6 || >=8.0.0, yarn: '>= 1.13.0'}
    peerDependencies:
      chokidar: ^4.0.0
    peerDependenciesMeta:
      chokidar:
        optional: true

  '@angular-devkit/schematics-cli@19.2.8':
    resolution: {integrity: sha512-RFnlyu4Ld8I4xvu/eqrhjbQ6kQTr27w79omMiTbQcQZvP3E6oUyZdBjobyih4Np+1VVQrbdEeNz76daP2iUDig==}
    engines: {node: ^18.19.1 || ^20.11.1 || >=22.0.0, npm: ^6.11.0 || ^7.5.6 || >=8.0.0, yarn: '>= 1.13.0'}
    hasBin: true

  '@angular-devkit/schematics@19.2.6':
    resolution: {integrity: sha512-YTAxNnT++5eflx19OUHmOWu597/TbTel+QARiZCv1xQw99+X8DCKKOUXtqBRd53CAHlREDI33Rn/JLY3NYgMLQ==}
    engines: {node: ^18.19.1 || ^20.11.1 || >=22.0.0, npm: ^6.11.0 || ^7.5.6 || >=8.0.0, yarn: '>= 1.13.0'}

  '@angular-devkit/schematics@19.2.8':
    resolution: {integrity: sha512-QsmFuYdAyeCyg9WF/AJBhFXDUfCwmDFTEbsv5t5KPSP6slhk0GoLNZApniiFytU2siRlSxVNpve2uATyYuAYkQ==}
    engines: {node: ^18.19.1 || ^20.11.1 || >=22.0.0, npm: ^6.11.0 || ^7.5.6 || >=8.0.0, yarn: '>= 1.13.0'}

  '@babel/code-frame@7.27.1':
    resolution: {integrity: sha512-cjQ7ZlQ0Mv3b47hABuTevyTuYN4i+loJKGeV9flcCgIK37cCXRh+L1bd3iBHlynerhQ7BhCkn2BPbQUL+rGqFg==}
    engines: {node: '>=6.9.0'}

  '@babel/compat-data@7.27.3':
    resolution: {integrity: sha512-V42wFfx1ymFte+ecf6iXghnnP8kWTO+ZLXIyZq+1LAXHHvTZdVxicn4yiVYdYMGaCO3tmqub11AorKkv+iodqw==}
    engines: {node: '>=6.9.0'}

  '@babel/core@7.27.3':
    resolution: {integrity: sha512-hyrN8ivxfvJ4i0fIJuV4EOlV0WDMz5Ui4StRTgVaAvWeiRCilXgwVvxJKtFQ3TKtHgJscB2YiXKGNJuVwhQMtA==}
    engines: {node: '>=6.9.0'}

  '@babel/generator@7.27.3':
    resolution: {integrity: sha512-xnlJYj5zepml8NXtjkG0WquFUv8RskFqyFcVgTBp5k+NaA/8uw/K+OSVf8AMGw5e9HKP2ETd5xpK5MLZQD6b4Q==}
    engines: {node: '>=6.9.0'}

  '@babel/helper-compilation-targets@7.27.2':
    resolution: {integrity: sha512-2+1thGUUWWjLTYTHZWK1n8Yga0ijBz1XAhUXcKy81rd5g6yh7hGqMp45v7cadSbEHc9G3OTv45SyneRN3ps4DQ==}
    engines: {node: '>=6.9.0'}

  '@babel/helper-module-imports@7.27.1':
    resolution: {integrity: sha512-0gSFWUPNXNopqtIPQvlD5WgXYI5GY2kP2cCvoT8kczjbfcfuIljTbcWrulD1CIPIX2gt1wghbDy08yE1p+/r3w==}
    engines: {node: '>=6.9.0'}

  '@babel/helper-module-transforms@7.27.3':
    resolution: {integrity: sha512-dSOvYwvyLsWBeIRyOeHXp5vPj5l1I011r52FM1+r1jCERv+aFXYk4whgQccYEGYxK2H3ZAIA8nuPkQ0HaUo3qg==}
    engines: {node: '>=6.9.0'}
    peerDependencies:
      '@babel/core': ^7.0.0

  '@babel/helper-plugin-utils@7.27.1':
    resolution: {integrity: sha512-1gn1Up5YXka3YYAHGKpbideQ5Yjf1tDa9qYcgysz+cNCXukyLl6DjPXhD3VRwSb8c0J9tA4b2+rHEZtc6R0tlw==}
    engines: {node: '>=6.9.0'}

  '@babel/helper-string-parser@7.27.1':
    resolution: {integrity: sha512-qMlSxKbpRlAridDExk92nSobyDdpPijUq2DW6oDnUqd0iOGxmQjyqhMIihI9+zv4LPyZdRje2cavWPbCbWm3eA==}
    engines: {node: '>=6.9.0'}

  '@babel/helper-validator-identifier@7.27.1':
    resolution: {integrity: sha512-D2hP9eA+Sqx1kBZgzxZh0y1trbuU+JoDkiEwqhQ36nodYqJwyEIhPSdMNd7lOm/4io72luTPWH20Yda0xOuUow==}
    engines: {node: '>=6.9.0'}

  '@babel/helper-validator-option@7.27.1':
    resolution: {integrity: sha512-YvjJow9FxbhFFKDSuFnVCe2WxXk1zWc22fFePVNEaWJEu8IrZVlda6N0uHwzZrUM1il7NC9Mlp4MaJYbYd9JSg==}
    engines: {node: '>=6.9.0'}

  '@babel/helpers@7.27.3':
    resolution: {integrity: sha512-h/eKy9agOya1IGuLaZ9tEUgz+uIRXcbtOhRtUyyMf8JFmn1iT13vnl/IGVWSkdOCG/pC57U4S1jnAabAavTMwg==}
    engines: {node: '>=6.9.0'}

  '@babel/parser@7.27.3':
    resolution: {integrity: sha512-xyYxRj6+tLNDTWi0KCBcZ9V7yg3/lwL9DWh9Uwh/RIVlIfFidggcgxKX3GCXwCiswwcGRawBKbEg2LG/Y8eJhw==}
    engines: {node: '>=6.0.0'}
    hasBin: true

  '@babel/plugin-syntax-async-generators@7.8.4':
    resolution: {integrity: sha512-tycmZxkGfZaxhMRbXlPXuVFpdWlXpir2W4AMhSJgRKzk/eDlIXOhb2LHWoLpDF7TEHylV5zNhykX6KAgHJmTNw==}
    peerDependencies:
      '@babel/core': ^7.0.0-0

  '@babel/plugin-syntax-bigint@7.8.3':
    resolution: {integrity: sha512-wnTnFlG+YxQm3vDxpGE57Pj0srRU4sHE/mDkt1qv2YJJSeUAec2ma4WLUnUPeKjyrfntVwe/N6dCXpU+zL3Npg==}
    peerDependencies:
      '@babel/core': ^7.0.0-0

  '@babel/plugin-syntax-class-properties@7.12.13':
    resolution: {integrity: sha512-fm4idjKla0YahUNgFNLCB0qySdsoPiZP3iQE3rky0mBUtMZ23yDJ9SJdg6dXTSDnulOVqiF3Hgr9nbXvXTQZYA==}
    peerDependencies:
      '@babel/core': ^7.0.0-0

  '@babel/plugin-syntax-class-static-block@7.14.5':
    resolution: {integrity: sha512-b+YyPmr6ldyNnM6sqYeMWE+bgJcJpO6yS4QD7ymxgH34GBPNDM/THBh8iunyvKIZztiwLH4CJZ0RxTk9emgpjw==}
    engines: {node: '>=6.9.0'}
    peerDependencies:
      '@babel/core': ^7.0.0-0

  '@babel/plugin-syntax-import-attributes@7.27.1':
    resolution: {integrity: sha512-oFT0FrKHgF53f4vOsZGi2Hh3I35PfSmVs4IBFLFj4dnafP+hIWDLg3VyKmUHfLoLHlyxY4C7DGtmHuJgn+IGww==}
    engines: {node: '>=6.9.0'}
    peerDependencies:
      '@babel/core': ^7.0.0-0

  '@babel/plugin-syntax-import-meta@7.10.4':
    resolution: {integrity: sha512-Yqfm+XDx0+Prh3VSeEQCPU81yC+JWZ2pDPFSS4ZdpfZhp4MkFMaDC1UqseovEKwSUpnIL7+vK+Clp7bfh0iD7g==}
    peerDependencies:
      '@babel/core': ^7.0.0-0

  '@babel/plugin-syntax-json-strings@7.8.3':
    resolution: {integrity: sha512-lY6kdGpWHvjoe2vk4WrAapEuBR69EMxZl+RoGRhrFGNYVK8mOPAW8VfbT/ZgrFbXlDNiiaxQnAtgVCZ6jv30EA==}
    peerDependencies:
      '@babel/core': ^7.0.0-0

  '@babel/plugin-syntax-jsx@7.27.1':
    resolution: {integrity: sha512-y8YTNIeKoyhGd9O0Jiyzyyqk8gdjnumGTQPsz0xOZOQ2RmkVJeZ1vmmfIvFEKqucBG6axJGBZDE/7iI5suUI/w==}
    engines: {node: '>=6.9.0'}
    peerDependencies:
      '@babel/core': ^7.0.0-0

  '@babel/plugin-syntax-logical-assignment-operators@7.10.4':
    resolution: {integrity: sha512-d8waShlpFDinQ5MtvGU9xDAOzKH47+FFoney2baFIoMr952hKOLp1HR7VszoZvOsV/4+RRszNY7D17ba0te0ig==}
    peerDependencies:
      '@babel/core': ^7.0.0-0

  '@babel/plugin-syntax-nullish-coalescing-operator@7.8.3':
    resolution: {integrity: sha512-aSff4zPII1u2QD7y+F8oDsz19ew4IGEJg9SVW+bqwpwtfFleiQDMdzA/R+UlWDzfnHFCxxleFT0PMIrR36XLNQ==}
    peerDependencies:
      '@babel/core': ^7.0.0-0

  '@babel/plugin-syntax-numeric-separator@7.10.4':
    resolution: {integrity: sha512-9H6YdfkcK/uOnY/K7/aA2xpzaAgkQn37yzWUMRK7OaPOqOpGS1+n0H5hxT9AUw9EsSjPW8SVyMJwYRtWs3X3ug==}
    peerDependencies:
      '@babel/core': ^7.0.0-0

  '@babel/plugin-syntax-object-rest-spread@7.8.3':
    resolution: {integrity: sha512-XoqMijGZb9y3y2XskN+P1wUGiVwWZ5JmoDRwx5+3GmEplNyVM2s2Dg8ILFQm8rWM48orGy5YpI5Bl8U1y7ydlA==}
    peerDependencies:
      '@babel/core': ^7.0.0-0

  '@babel/plugin-syntax-optional-catch-binding@7.8.3':
    resolution: {integrity: sha512-6VPD0Pc1lpTqw0aKoeRTMiB+kWhAoT24PA+ksWSBrFtl5SIRVpZlwN3NNPQjehA2E/91FV3RjLWoVTglWcSV3Q==}
    peerDependencies:
      '@babel/core': ^7.0.0-0

  '@babel/plugin-syntax-optional-chaining@7.8.3':
    resolution: {integrity: sha512-KoK9ErH1MBlCPxV0VANkXW2/dw4vlbGDrFgz8bmUsBGYkFRcbRwMh6cIJubdPrkxRwuGdtCk0v/wPTKbQgBjkg==}
    peerDependencies:
      '@babel/core': ^7.0.0-0

  '@babel/plugin-syntax-private-property-in-object@7.14.5':
    resolution: {integrity: sha512-0wVnp9dxJ72ZUJDV27ZfbSj6iHLoytYZmh3rFcxNnvsJF3ktkzLDZPy/mA17HGsaQT3/DQsWYX1f1QGWkCoVUg==}
    engines: {node: '>=6.9.0'}
    peerDependencies:
      '@babel/core': ^7.0.0-0

  '@babel/plugin-syntax-top-level-await@7.14.5':
    resolution: {integrity: sha512-hx++upLv5U1rgYfwe1xBQUhRmU41NEvpUvrp8jkrSCdvGSnM5/qdRMtylJ6PG5OFkBaHkbTAKTnd3/YyESRHFw==}
    engines: {node: '>=6.9.0'}
    peerDependencies:
      '@babel/core': ^7.0.0-0

  '@babel/plugin-syntax-typescript@7.27.1':
    resolution: {integrity: sha512-xfYCBMxveHrRMnAWl1ZlPXOZjzkN82THFvLhQhFXFt81Z5HnN+EtUkZhv/zcKpmT3fzmWZB0ywiBrbC3vogbwQ==}
    engines: {node: '>=6.9.0'}
    peerDependencies:
      '@babel/core': ^7.0.0-0

  '@babel/template@7.27.2':
    resolution: {integrity: sha512-LPDZ85aEJyYSd18/DkjNh4/y1ntkE5KwUHWTiqgRxruuZL2F1yuHligVHLvcHY2vMHXttKFpJn6LwfI7cw7ODw==}
    engines: {node: '>=6.9.0'}

  '@babel/traverse@7.27.3':
    resolution: {integrity: sha512-lId/IfN/Ye1CIu8xG7oKBHXd2iNb2aW1ilPszzGcJug6M8RCKfVNcYhpI5+bMvFYjK7lXIM0R+a+6r8xhHp2FQ==}
    engines: {node: '>=6.9.0'}

  '@babel/types@7.27.3':
    resolution: {integrity: sha512-Y1GkI4ktrtvmawoSq+4FCVHNryea6uR+qUQy0AGxLSsjCX0nVmkYQMBLHDkXZuo5hGx7eYdnIaslsdBFm7zbUw==}
    engines: {node: '>=6.9.0'}

  '@bcoe/v8-coverage@0.2.3':
    resolution: {integrity: sha512-0hYQ8SB4Db5zvZB4axdMHGwEaQjkZzFjQiN9LVYvIFB2nSUHW9tYpxWriPrWDASIxiaXax83REcLxuSdnGPZtw==}

  '@colors/colors@1.5.0':
    resolution: {integrity: sha512-ooWCrlZP11i8GImSjTHYHLkvFDP48nS4+204nGb1RiX/WXYHmJA2III9/e2DWVabCESdW7hBAEzHRqUn9OUVvQ==}
    engines: {node: '>=0.1.90'}

  '@commitlint/cli@19.8.1':
    resolution: {integrity: sha512-LXUdNIkspyxrlV6VDHWBmCZRtkEVRpBKxi2Gtw3J54cGWhLCTouVD/Q6ZSaSvd2YaDObWK8mDjrz3TIKtaQMAA==}
    engines: {node: '>=v18'}
    hasBin: true

  '@commitlint/config-conventional@19.8.1':
    resolution: {integrity: sha512-/AZHJL6F6B/G959CsMAzrPKKZjeEiAVifRyEwXxcT6qtqbPwGw+iQxmNS+Bu+i09OCtdNRW6pNpBvgPrtMr9EQ==}
    engines: {node: '>=v18'}

  '@commitlint/config-validator@19.8.1':
    resolution: {integrity: sha512-0jvJ4u+eqGPBIzzSdqKNX1rvdbSU1lPNYlfQQRIFnBgLy26BtC0cFnr7c/AyuzExMxWsMOte6MkTi9I3SQ3iGQ==}
    engines: {node: '>=v18'}

  '@commitlint/ensure@19.8.1':
    resolution: {integrity: sha512-mXDnlJdvDzSObafjYrOSvZBwkD01cqB4gbnnFuVyNpGUM5ijwU/r/6uqUmBXAAOKRfyEjpkGVZxaDsCVnHAgyw==}
    engines: {node: '>=v18'}

  '@commitlint/execute-rule@19.8.1':
    resolution: {integrity: sha512-YfJyIqIKWI64Mgvn/sE7FXvVMQER/Cd+s3hZke6cI1xgNT/f6ZAz5heND0QtffH+KbcqAwXDEE1/5niYayYaQA==}
    engines: {node: '>=v18'}

  '@commitlint/format@19.8.1':
    resolution: {integrity: sha512-kSJj34Rp10ItP+Eh9oCItiuN/HwGQMXBnIRk69jdOwEW9llW9FlyqcWYbHPSGofmjsqeoxa38UaEA5tsbm2JWw==}
    engines: {node: '>=v18'}

  '@commitlint/is-ignored@19.8.1':
    resolution: {integrity: sha512-AceOhEhekBUQ5dzrVhDDsbMaY5LqtN8s1mqSnT2Kz1ERvVZkNihrs3Sfk1Je/rxRNbXYFzKZSHaPsEJJDJV8dg==}
    engines: {node: '>=v18'}

  '@commitlint/lint@19.8.1':
    resolution: {integrity: sha512-52PFbsl+1EvMuokZXLRlOsdcLHf10isTPlWwoY1FQIidTsTvjKXVXYb7AvtpWkDzRO2ZsqIgPK7bI98x8LRUEw==}
    engines: {node: '>=v18'}

  '@commitlint/load@19.8.1':
    resolution: {integrity: sha512-9V99EKG3u7z+FEoe4ikgq7YGRCSukAcvmKQuTtUyiYPnOd9a2/H9Ak1J9nJA1HChRQp9OA/sIKPugGS+FK/k1A==}
    engines: {node: '>=v18'}

  '@commitlint/message@19.8.1':
    resolution: {integrity: sha512-+PMLQvjRXiU+Ae0Wc+p99EoGEutzSXFVwQfa3jRNUZLNW5odZAyseb92OSBTKCu+9gGZiJASt76Cj3dLTtcTdg==}
    engines: {node: '>=v18'}

  '@commitlint/parse@19.8.1':
    resolution: {integrity: sha512-mmAHYcMBmAgJDKWdkjIGq50X4yB0pSGpxyOODwYmoexxxiUCy5JJT99t1+PEMK7KtsCtzuWYIAXYAiKR+k+/Jw==}
    engines: {node: '>=v18'}

  '@commitlint/read@19.8.1':
    resolution: {integrity: sha512-03Jbjb1MqluaVXKHKRuGhcKWtSgh3Jizqy2lJCRbRrnWpcM06MYm8th59Xcns8EqBYvo0Xqb+2DoZFlga97uXQ==}
    engines: {node: '>=v18'}

  '@commitlint/resolve-extends@19.8.1':
    resolution: {integrity: sha512-GM0mAhFk49I+T/5UCYns5ayGStkTt4XFFrjjf0L4S26xoMTSkdCf9ZRO8en1kuopC4isDFuEm7ZOm/WRVeElVg==}
    engines: {node: '>=v18'}

  '@commitlint/rules@19.8.1':
    resolution: {integrity: sha512-Hnlhd9DyvGiGwjfjfToMi1dsnw1EXKGJNLTcsuGORHz6SS9swRgkBsou33MQ2n51/boIDrbsg4tIBbRpEWK2kw==}
    engines: {node: '>=v18'}

  '@commitlint/to-lines@19.8.1':
    resolution: {integrity: sha512-98Mm5inzbWTKuZQr2aW4SReY6WUukdWXuZhrqf1QdKPZBCCsXuG87c+iP0bwtD6DBnmVVQjgp4whoHRVixyPBg==}
    engines: {node: '>=v18'}

  '@commitlint/top-level@19.8.1':
    resolution: {integrity: sha512-Ph8IN1IOHPSDhURCSXBz44+CIu+60duFwRsg6HqaISFHQHbmBtxVw4ZrFNIYUzEP7WwrNPxa2/5qJ//NK1FGcw==}
    engines: {node: '>=v18'}

  '@commitlint/types@19.8.1':
    resolution: {integrity: sha512-/yCrWGCoA1SVKOks25EGadP9Pnj0oAIHGpl2wH2M2Y46dPM2ueb8wyCVOD7O3WCTkaJ0IkKvzhl1JY7+uCT2Dw==}
    engines: {node: '>=v18'}

  '@cspotcode/source-map-support@0.8.1':
    resolution: {integrity: sha512-IchNf6dN4tHoMFIn/7OE8LWZ19Y6q/67Bmf6vnGREv8RSbBVb9LPJxEcnwrcwX6ixSvaiGoomAUvu4YSxXrVgw==}
    engines: {node: '>=12'}

  '@eslint-community/eslint-utils@4.7.0':
    resolution: {integrity: sha512-dyybb3AcajC7uha6CvhdVRJqaKyn7w2YKqKyAN37NKYgZT36w+iRb0Dymmc5qEJ549c/S31cMMSFd75bteCpCw==}
    engines: {node: ^12.22.0 || ^14.17.0 || >=16.0.0}
    peerDependencies:
      eslint: ^6.0.0 || ^7.0.0 || >=8.0.0

  '@eslint-community/regexpp@4.12.1':
    resolution: {integrity: sha512-CCZCDJuduB9OUkFkY2IgppNZMi2lBQgD2qzwXkEia16cge2pijY/aXi96CJMquDMn3nJdlPV1A5KrJEXwfLNzQ==}
    engines: {node: ^12.0.0 || ^14.0.0 || >=16.0.0}

  '@eslint/config-array@0.20.0':
    resolution: {integrity: sha512-fxlS1kkIjx8+vy2SjuCB94q3htSNrufYTXubwiBFeaQHbH6Ipi43gFJq2zCMt6PHhImH3Xmr0NksKDvchWlpQQ==}
    engines: {node: ^18.18.0 || ^20.9.0 || >=21.1.0}

  '@eslint/config-helpers@0.2.2':
    resolution: {integrity: sha512-+GPzk8PlG0sPpzdU5ZvIRMPidzAnZDl/s9L+y13iodqvb8leL53bTannOrQ/Im7UkpsmFU5Ily5U60LWixnmLg==}
    engines: {node: ^18.18.0 || ^20.9.0 || >=21.1.0}

  '@eslint/core@0.14.0':
    resolution: {integrity: sha512-qIbV0/JZr7iSDjqAc60IqbLdsj9GDt16xQtWD+B78d/HAlvysGdZZ6rpJHGAc2T0FQx1X6thsSPdnoiGKdNtdg==}
    engines: {node: ^18.18.0 || ^20.9.0 || >=21.1.0}

  '@eslint/eslintrc@3.3.1':
    resolution: {integrity: sha512-gtF186CXhIl1p4pJNGZw8Yc6RlshoePRvE0X91oPGb3vZ8pM3qOS9W9NGPat9LziaBV7XrJWGylNQXkGcnM3IQ==}
    engines: {node: ^18.18.0 || ^20.9.0 || >=21.1.0}

  '@eslint/js@9.27.0':
    resolution: {integrity: sha512-G5JD9Tu5HJEu4z2Uo4aHY2sLV64B7CDMXxFzqzjl3NKd6RVzSXNoE80jk7Y0lJkTTkjiIhBAqmlYwjuBY3tvpA==}
    engines: {node: ^18.18.0 || ^20.9.0 || >=21.1.0}

  '@eslint/object-schema@2.1.6':
    resolution: {integrity: sha512-RBMg5FRL0I0gs51M/guSAj5/e14VQ4tpZnQNWwuDT66P14I43ItmPfIZRhO9fUVIPOAQXU47atlywZ/czoqFPA==}
    engines: {node: ^18.18.0 || ^20.9.0 || >=21.1.0}

  '@eslint/plugin-kit@0.3.1':
    resolution: {integrity: sha512-0J+zgWxHN+xXONWIyPWKFMgVuJoZuGiIFu8yxk7RJjxkzpGmyja5wRFqZIVtjDVOQpV+Rw0iOAjYPE2eQyjr0w==}
    engines: {node: ^18.18.0 || ^20.9.0 || >=21.1.0}

  '@humanfs/core@0.19.1':
    resolution: {integrity: sha512-5DyQ4+1JEUzejeK1JGICcideyfUbGixgS9jNgex5nqkW+cY7WZhxBigmieN5Qnw9ZosSNVC9KQKyb+GUaGyKUA==}
    engines: {node: '>=18.18.0'}

  '@humanfs/node@0.16.6':
    resolution: {integrity: sha512-YuI2ZHQL78Q5HbhDiBA1X4LmYdXCKCMQIfw0pw7piHJwyREFebJUvrQN4cMssyES6x+vfUbx1CIpaQUKYdQZOw==}
    engines: {node: '>=18.18.0'}

  '@humanwhocodes/module-importer@1.0.1':
    resolution: {integrity: sha512-bxveV4V8v5Yb4ncFTT3rPSgZBOpCkjfK0y4oVVVJwIuDVBRMDXrPyXRL988i5ap9m9bnyEEjWfm5WkBmtffLfA==}
    engines: {node: '>=12.22'}

  '@humanwhocodes/retry@0.3.1':
    resolution: {integrity: sha512-JBxkERygn7Bv/GbN5Rv8Ul6LVknS+5Bp6RgDC/O8gEBU/yeH5Ui5C/OlWrTb6qct7LjjfT6Re2NxB0ln0yYybA==}
    engines: {node: '>=18.18'}

  '@humanwhocodes/retry@0.4.3':
    resolution: {integrity: sha512-bV0Tgo9K4hfPCek+aMAn81RppFKv2ySDQeMoSZuvTASywNTnVJCArCZE2FWqpvIatKu7VMRLWlR1EazvVhDyhQ==}
    engines: {node: '>=18.18'}

  '@inquirer/checkbox@4.1.8':
    resolution: {integrity: sha512-d/QAsnwuHX2OPolxvYcgSj7A9DO9H6gVOy2DvBTx+P2LH2iRTo/RSGV3iwCzW024nP9hw98KIuDmdyhZQj1UQg==}
    engines: {node: '>=18'}
    peerDependencies:
      '@types/node': '>=18'
    peerDependenciesMeta:
      '@types/node':
        optional: true

  '@inquirer/confirm@5.1.12':
    resolution: {integrity: sha512-dpq+ielV9/bqgXRUbNH//KsY6WEw9DrGPmipkpmgC1Y46cwuBTNx7PXFWTjc3MQ+urcc0QxoVHcMI0FW4Ok0hg==}
    engines: {node: '>=18'}
    peerDependencies:
      '@types/node': '>=18'
    peerDependenciesMeta:
      '@types/node':
        optional: true

  '@inquirer/core@10.1.13':
    resolution: {integrity: sha512-1viSxebkYN2nJULlzCxES6G9/stgHSepZ9LqqfdIGPHj5OHhiBUXVS0a6R0bEC2A+VL4D9w6QB66ebCr6HGllA==}
    engines: {node: '>=18'}
    peerDependencies:
      '@types/node': '>=18'
    peerDependenciesMeta:
      '@types/node':
        optional: true

  '@inquirer/editor@4.2.13':
    resolution: {integrity: sha512-WbicD9SUQt/K8O5Vyk9iC2ojq5RHoCLK6itpp2fHsWe44VxxcA9z3GTWlvjSTGmMQpZr+lbVmrxdHcumJoLbMA==}
    engines: {node: '>=18'}
    peerDependencies:
      '@types/node': '>=18'
    peerDependenciesMeta:
      '@types/node':
        optional: true

  '@inquirer/expand@4.0.15':
    resolution: {integrity: sha512-4Y+pbr/U9Qcvf+N/goHzPEXiHH8680lM3Dr3Y9h9FFw4gHS+zVpbj8LfbKWIb/jayIB4aSO4pWiBTrBYWkvi5A==}
    engines: {node: '>=18'}
    peerDependencies:
      '@types/node': '>=18'
    peerDependenciesMeta:
      '@types/node':
        optional: true

  '@inquirer/figures@1.0.12':
    resolution: {integrity: sha512-MJttijd8rMFcKJC8NYmprWr6hD3r9Gd9qUC0XwPNwoEPWSMVJwA2MlXxF+nhZZNMY+HXsWa+o7KY2emWYIn0jQ==}
    engines: {node: '>=18'}

  '@inquirer/input@4.1.12':
    resolution: {integrity: sha512-xJ6PFZpDjC+tC1P8ImGprgcsrzQRsUh9aH3IZixm1lAZFK49UGHxM3ltFfuInN2kPYNfyoPRh+tU4ftsjPLKqQ==}
    engines: {node: '>=18'}
    peerDependencies:
      '@types/node': '>=18'
    peerDependenciesMeta:
      '@types/node':
        optional: true

  '@inquirer/number@3.0.15':
    resolution: {integrity: sha512-xWg+iYfqdhRiM55MvqiTCleHzszpoigUpN5+t1OMcRkJrUrw7va3AzXaxvS+Ak7Gny0j2mFSTv2JJj8sMtbV2g==}
    engines: {node: '>=18'}
    peerDependencies:
      '@types/node': '>=18'
    peerDependenciesMeta:
      '@types/node':
        optional: true

  '@inquirer/password@4.0.15':
    resolution: {integrity: sha512-75CT2p43DGEnfGTaqFpbDC2p2EEMrq0S+IRrf9iJvYreMy5mAWj087+mdKyLHapUEPLjN10mNvABpGbk8Wdraw==}
    engines: {node: '>=18'}
    peerDependencies:
      '@types/node': '>=18'
    peerDependenciesMeta:
      '@types/node':
        optional: true

  '@inquirer/prompts@7.3.2':
    resolution: {integrity: sha512-G1ytyOoHh5BphmEBxSwALin3n1KGNYB6yImbICcRQdzXfOGbuJ9Jske/Of5Sebk339NSGGNfUshnzK8YWkTPsQ==}
    engines: {node: '>=18'}
    peerDependencies:
      '@types/node': '>=18'
    peerDependenciesMeta:
      '@types/node':
        optional: true

  '@inquirer/prompts@7.4.1':
    resolution: {integrity: sha512-UlmM5FVOZF0gpoe1PT/jN4vk8JmpIWBlMvTL8M+hlvPmzN89K6z03+IFmyeu/oFCenwdwHDr2gky7nIGSEVvlA==}
    engines: {node: '>=18'}
    peerDependencies:
      '@types/node': '>=18'
    peerDependenciesMeta:
      '@types/node':
        optional: true

  '@inquirer/rawlist@4.1.3':
    resolution: {integrity: sha512-7XrV//6kwYumNDSsvJIPeAqa8+p7GJh7H5kRuxirct2cgOcSWwwNGoXDRgpNFbY/MG2vQ4ccIWCi8+IXXyFMZA==}
    engines: {node: '>=18'}
    peerDependencies:
      '@types/node': '>=18'
    peerDependenciesMeta:
      '@types/node':
        optional: true

  '@inquirer/search@3.0.15':
    resolution: {integrity: sha512-YBMwPxYBrADqyvP4nNItpwkBnGGglAvCLVW8u4pRmmvOsHUtCAUIMbUrLX5B3tFL1/WsLGdQ2HNzkqswMs5Uaw==}
    engines: {node: '>=18'}
    peerDependencies:
      '@types/node': '>=18'
    peerDependenciesMeta:
      '@types/node':
        optional: true

  '@inquirer/select@4.2.3':
    resolution: {integrity: sha512-OAGhXU0Cvh0PhLz9xTF/kx6g6x+sP+PcyTiLvCrewI99P3BBeexD+VbuwkNDvqGkk3y2h5ZiWLeRP7BFlhkUDg==}
    engines: {node: '>=18'}
    peerDependencies:
      '@types/node': '>=18'
    peerDependenciesMeta:
      '@types/node':
        optional: true

  '@inquirer/type@3.0.7':
    resolution: {integrity: sha512-PfunHQcjwnju84L+ycmcMKB/pTPIngjUJvfnRhKY6FKPuYXlM4aQCb/nIdTFR6BEhMjFvngzvng/vBAJMZpLSA==}
    engines: {node: '>=18'}
    peerDependencies:
      '@types/node': '>=18'
    peerDependenciesMeta:
      '@types/node':
        optional: true

  '@isaacs/cliui@8.0.2':
    resolution: {integrity: sha512-O8jcjabXaleOG9DQ0+ARXWZBTfnP4WNAqzuiJK7ll44AmxGKv/J2M4TPjxjY3znBCfvBXFzucm1twdyFybFqEA==}
    engines: {node: '>=12'}

  '@istanbuljs/load-nyc-config@1.1.0':
    resolution: {integrity: sha512-VjeHSlIzpv/NyD3N0YuHfXOPDIixcA1q2ZV98wsMqcYlPmv2n3Yb2lYP9XMElnaFVXg5A7YLTeLu6V84uQDjmQ==}
    engines: {node: '>=8'}

  '@istanbuljs/schema@0.1.3':
    resolution: {integrity: sha512-ZXRY4jNvVgSVQ8DL3LTcakaAtXwTVUxE81hslsyD2AtoXW/wVob10HkOJ1X/pAlcI7D+2YoZKg5do8G/w6RYgA==}
    engines: {node: '>=8'}

  '@jest/console@29.7.0':
    resolution: {integrity: sha512-5Ni4CU7XHQi32IJ398EEP4RrB8eV09sXP2ROqD4bksHrnTree52PsxvX8tpL8LvTZ3pFzXyPbNQReSN41CAhOg==}
    engines: {node: ^14.15.0 || ^16.10.0 || >=18.0.0}

  '@jest/core@29.7.0':
    resolution: {integrity: sha512-n7aeXWKMnGtDA48y8TLWJPJmLmmZ642Ceo78cYWEpiD7FzDgmNDV/GCVRorPABdXLJZ/9wzzgZAlHjXjxDHGsg==}
    engines: {node: ^14.15.0 || ^16.10.0 || >=18.0.0}
    peerDependencies:
      node-notifier: ^8.0.1 || ^9.0.0 || ^10.0.0
    peerDependenciesMeta:
      node-notifier:
        optional: true

  '@jest/environment@29.7.0':
    resolution: {integrity: sha512-aQIfHDq33ExsN4jP1NWGXhxgQ/wixs60gDiKO+XVMd8Mn0NWPWgc34ZQDTb2jKaUWQ7MuwoitXAsN2XVXNMpAw==}
    engines: {node: ^14.15.0 || ^16.10.0 || >=18.0.0}

  '@jest/expect-utils@29.7.0':
    resolution: {integrity: sha512-GlsNBWiFQFCVi9QVSx7f5AgMeLxe9YCCs5PuP2O2LdjDAA8Jh9eX7lA1Jq/xdXw3Wb3hyvlFNfZIfcRetSzYcA==}
    engines: {node: ^14.15.0 || ^16.10.0 || >=18.0.0}

  '@jest/expect@29.7.0':
    resolution: {integrity: sha512-8uMeAMycttpva3P1lBHB8VciS9V0XAr3GymPpipdyQXbBcuhkLQOSe8E/p92RyAdToS6ZD1tFkX+CkhoECE0dQ==}
    engines: {node: ^14.15.0 || ^16.10.0 || >=18.0.0}

  '@jest/fake-timers@29.7.0':
    resolution: {integrity: sha512-q4DH1Ha4TTFPdxLsqDXK1d3+ioSL7yL5oCMJZgDYm6i+6CygW5E5xVr/D1HdsGxjt1ZWSfUAs9OxSB/BNelWrQ==}
    engines: {node: ^14.15.0 || ^16.10.0 || >=18.0.0}

  '@jest/globals@29.7.0':
    resolution: {integrity: sha512-mpiz3dutLbkW2MNFubUGUEVLkTGiqW6yLVTA+JbP6fI6J5iL9Y0Nlg8k95pcF8ctKwCS7WVxteBs29hhfAotzQ==}
    engines: {node: ^14.15.0 || ^16.10.0 || >=18.0.0}

  '@jest/reporters@29.7.0':
    resolution: {integrity: sha512-DApq0KJbJOEzAFYjHADNNxAE3KbhxQB1y5Kplb5Waqw6zVbuWatSnMjE5gs8FUgEPmNsnZA3NCWl9NG0ia04Pg==}
    engines: {node: ^14.15.0 || ^16.10.0 || >=18.0.0}
    peerDependencies:
      node-notifier: ^8.0.1 || ^9.0.0 || ^10.0.0
    peerDependenciesMeta:
      node-notifier:
        optional: true

  '@jest/schemas@29.6.3':
    resolution: {integrity: sha512-mo5j5X+jIZmJQveBKeS/clAueipV7KgiX1vMgCxam1RNYiqE1w62n0/tJJnHtjW8ZHcQco5gY85jA3mi0L+nSA==}
    engines: {node: ^14.15.0 || ^16.10.0 || >=18.0.0}

  '@jest/source-map@29.6.3':
    resolution: {integrity: sha512-MHjT95QuipcPrpLM+8JMSzFx6eHp5Bm+4XeFDJlwsvVBjmKNiIAvasGK2fxz2WbGRlnvqehFbh07MMa7n3YJnw==}
    engines: {node: ^14.15.0 || ^16.10.0 || >=18.0.0}

  '@jest/test-result@29.7.0':
    resolution: {integrity: sha512-Fdx+tv6x1zlkJPcWXmMDAG2HBnaR9XPSd5aDWQVsfrZmLVT3lU1cwyxLgRmXR9yrq4NBoEm9BMsfgFzTQAbJYA==}
    engines: {node: ^14.15.0 || ^16.10.0 || >=18.0.0}

  '@jest/test-sequencer@29.7.0':
    resolution: {integrity: sha512-GQwJ5WZVrKnOJuiYiAF52UNUJXgTZx1NHjFSEB0qEMmSZKAkdMoIzw/Cj6x6NF4AvV23AUqDpFzQkN/eYCYTxw==}
    engines: {node: ^14.15.0 || ^16.10.0 || >=18.0.0}

  '@jest/transform@29.7.0':
    resolution: {integrity: sha512-ok/BTPFzFKVMwO5eOHRrvnBVHdRy9IrsrW1GpMaQ9MCnilNLXQKmAX8s1YXDFaai9xJpac2ySzV0YeRRECr2Vw==}
    engines: {node: ^14.15.0 || ^16.10.0 || >=18.0.0}

  '@jest/types@29.6.3':
    resolution: {integrity: sha512-u3UPsIilWKOM3F9CXtrG8LEJmNxwoCQC/XVj4IKYXvvpx7QIi/Kg1LI5uDmDpKlac62NUtX7eLjRh+jVZcLOzw==}
    engines: {node: ^14.15.0 || ^16.10.0 || >=18.0.0}

  '@jridgewell/gen-mapping@0.3.8':
    resolution: {integrity: sha512-imAbBGkb+ebQyxKgzv5Hu2nmROxoDOXHh80evxdoXNOrvAnVx7zimzc1Oo5h9RlfV4vPXaE2iM5pOFbvOCClWA==}
    engines: {node: '>=6.0.0'}

  '@jridgewell/resolve-uri@3.1.2':
    resolution: {integrity: sha512-bRISgCIjP20/tbWSPWMEi54QVPRZExkuD9lJL+UIxUKtwVJA8wW1Trb1jMs1RFXo1CBTNZ/5hpC9QvmKWdopKw==}
    engines: {node: '>=6.0.0'}

  '@jridgewell/set-array@1.2.1':
    resolution: {integrity: sha512-R8gLRTZeyp03ymzP/6Lil/28tGeGEzhx1q2k703KGWRAI1VdvPIXdG70VJc2pAMw3NA6JKL5hhFu1sJX0Mnn/A==}
    engines: {node: '>=6.0.0'}

  '@jridgewell/source-map@0.3.6':
    resolution: {integrity: sha512-1ZJTZebgqllO79ue2bm3rIGud/bOe0pP5BjSRCRxxYkEZS8STV7zN84UBbiYu7jy+eCKSnVIUgoWWE/tt+shMQ==}

  '@jridgewell/sourcemap-codec@1.5.0':
    resolution: {integrity: sha512-gv3ZRaISU3fjPAgNsriBRqGWQL6quFx04YMPW/zD8XMLsU32mhCCbfbO6KZFLjvYpCZ8zyDEgqsgf+PwPaM7GQ==}

  '@jridgewell/trace-mapping@0.3.25':
    resolution: {integrity: sha512-vNk6aEwybGtawWmy/PzwnGDOjCkLWSD2wqvjGGAgOAwCGWySYXfYoxt00IJkTF+8Lb57DwOb3Aa0o9CApepiYQ==}

  '@jridgewell/trace-mapping@0.3.9':
    resolution: {integrity: sha512-3Belt6tdc8bPgAtbcmdtNJlirVoTmEb5e2gC94PnkwEW9jI6CAHUeoG85tjWP5WquqfavoMtMwiG4P926ZKKuQ==}

  '@lukeed/csprng@1.1.0':
    resolution: {integrity: sha512-Z7C/xXCiGWsg0KuKsHTKJxbWhpI3Vs5GwLfOean7MGyVFGqdRgBbAjOCh6u4bbjPc/8MJ2pZmK/0DLdCbivLDA==}
    engines: {node: '>=8'}

  '@microsoft/tsdoc@0.15.1':
    resolution: {integrity: sha512-4aErSrCR/On/e5G2hDP0wjooqDdauzEbIq8hIkIe5pXV0rtWJZvdCEKL0ykZxex+IxIwBp0eGeV48hQN07dXtw==}

  '@napi-rs/nice-android-arm-eabi@1.0.1':
    resolution: {integrity: sha512-5qpvOu5IGwDo7MEKVqqyAxF90I6aLj4n07OzpARdgDRfz8UbBztTByBp0RC59r3J1Ij8uzYi6jI7r5Lws7nn6w==}
    engines: {node: '>= 10'}
    cpu: [arm]
    os: [android]

  '@napi-rs/nice-android-arm64@1.0.1':
    resolution: {integrity: sha512-GqvXL0P8fZ+mQqG1g0o4AO9hJjQaeYG84FRfZaYjyJtZZZcMjXW5TwkL8Y8UApheJgyE13TQ4YNUssQaTgTyvA==}
    engines: {node: '>= 10'}
    cpu: [arm64]
    os: [android]

  '@napi-rs/nice-darwin-arm64@1.0.1':
    resolution: {integrity: sha512-91k3HEqUl2fsrz/sKkuEkscj6EAj3/eZNCLqzD2AA0TtVbkQi8nqxZCZDMkfklULmxLkMxuUdKe7RvG/T6s2AA==}
    engines: {node: '>= 10'}
    cpu: [arm64]
    os: [darwin]

  '@napi-rs/nice-darwin-x64@1.0.1':
    resolution: {integrity: sha512-jXnMleYSIR/+TAN/p5u+NkCA7yidgswx5ftqzXdD5wgy/hNR92oerTXHc0jrlBisbd7DpzoaGY4cFD7Sm5GlgQ==}
    engines: {node: '>= 10'}
    cpu: [x64]
    os: [darwin]

  '@napi-rs/nice-freebsd-x64@1.0.1':
    resolution: {integrity: sha512-j+iJ/ezONXRQsVIB/FJfwjeQXX7A2tf3gEXs4WUGFrJjpe/z2KB7sOv6zpkm08PofF36C9S7wTNuzHZ/Iiccfw==}
    engines: {node: '>= 10'}
    cpu: [x64]
    os: [freebsd]

  '@napi-rs/nice-linux-arm-gnueabihf@1.0.1':
    resolution: {integrity: sha512-G8RgJ8FYXYkkSGQwywAUh84m946UTn6l03/vmEXBYNJxQJcD+I3B3k5jmjFG/OPiU8DfvxutOP8bi+F89MCV7Q==}
    engines: {node: '>= 10'}
    cpu: [arm]
    os: [linux]

  '@napi-rs/nice-linux-arm64-gnu@1.0.1':
    resolution: {integrity: sha512-IMDak59/W5JSab1oZvmNbrms3mHqcreaCeClUjwlwDr0m3BoR09ZiN8cKFBzuSlXgRdZ4PNqCYNeGQv7YMTjuA==}
    engines: {node: '>= 10'}
    cpu: [arm64]
    os: [linux]

  '@napi-rs/nice-linux-arm64-musl@1.0.1':
    resolution: {integrity: sha512-wG8fa2VKuWM4CfjOjjRX9YLIbysSVV1S3Kgm2Fnc67ap/soHBeYZa6AGMeR5BJAylYRjnoVOzV19Cmkco3QEPw==}
    engines: {node: '>= 10'}
    cpu: [arm64]
    os: [linux]

  '@napi-rs/nice-linux-ppc64-gnu@1.0.1':
    resolution: {integrity: sha512-lxQ9WrBf0IlNTCA9oS2jg/iAjQyTI6JHzABV664LLrLA/SIdD+I1i3Mjf7TsnoUbgopBcCuDztVLfJ0q9ubf6Q==}
    engines: {node: '>= 10'}
    cpu: [ppc64]
    os: [linux]

  '@napi-rs/nice-linux-riscv64-gnu@1.0.1':
    resolution: {integrity: sha512-3xs69dO8WSWBb13KBVex+yvxmUeEsdWexxibqskzoKaWx9AIqkMbWmE2npkazJoopPKX2ULKd8Fm9veEn0g4Ig==}
    engines: {node: '>= 10'}
    cpu: [riscv64]
    os: [linux]

  '@napi-rs/nice-linux-s390x-gnu@1.0.1':
    resolution: {integrity: sha512-lMFI3i9rlW7hgToyAzTaEybQYGbQHDrpRkg+1gJWEpH0PLAQoZ8jiY0IzakLfNWnVda1eTYYlxxFYzW8Rqczkg==}
    engines: {node: '>= 10'}
    cpu: [s390x]
    os: [linux]

  '@napi-rs/nice-linux-x64-gnu@1.0.1':
    resolution: {integrity: sha512-XQAJs7DRN2GpLN6Fb+ZdGFeYZDdGl2Fn3TmFlqEL5JorgWKrQGRUrpGKbgZ25UeZPILuTKJ+OowG2avN8mThBA==}
    engines: {node: '>= 10'}
    cpu: [x64]
    os: [linux]

  '@napi-rs/nice-linux-x64-musl@1.0.1':
    resolution: {integrity: sha512-/rodHpRSgiI9o1faq9SZOp/o2QkKQg7T+DK0R5AkbnI/YxvAIEHf2cngjYzLMQSQgUhxym+LFr+UGZx4vK4QdQ==}
    engines: {node: '>= 10'}
    cpu: [x64]
    os: [linux]

  '@napi-rs/nice-win32-arm64-msvc@1.0.1':
    resolution: {integrity: sha512-rEcz9vZymaCB3OqEXoHnp9YViLct8ugF+6uO5McifTedjq4QMQs3DHz35xBEGhH3gJWEsXMUbzazkz5KNM5YUg==}
    engines: {node: '>= 10'}
    cpu: [arm64]
    os: [win32]

  '@napi-rs/nice-win32-ia32-msvc@1.0.1':
    resolution: {integrity: sha512-t7eBAyPUrWL8su3gDxw9xxxqNwZzAqKo0Szv3IjVQd1GpXXVkb6vBBQUuxfIYaXMzZLwlxRQ7uzM2vdUE9ULGw==}
    engines: {node: '>= 10'}
    cpu: [ia32]
    os: [win32]

  '@napi-rs/nice-win32-x64-msvc@1.0.1':
    resolution: {integrity: sha512-JlF+uDcatt3St2ntBG8H02F1mM45i5SF9W+bIKiReVE6wiy3o16oBP/yxt+RZ+N6LbCImJXJ6bXNO2kn9AXicg==}
    engines: {node: '>= 10'}
    cpu: [x64]
    os: [win32]

  '@napi-rs/nice@1.0.1':
    resolution: {integrity: sha512-zM0mVWSXE0a0h9aKACLwKmD6nHcRiKrPpCfvaKqG1CqDEyjEawId0ocXxVzPMCAm6kkWr2P025msfxXEnt8UGQ==}
    engines: {node: '>= 10'}

  '@nestjs/cli@11.0.7':
    resolution: {integrity: sha512-svrP8j1R0/lQVJ8ZI3BlDtuZxmkvVJokUJSB04sr6uibunk2wHeVDDVLZvYBUorCdGU/RHJl1IufhqUBM91vAQ==}
    engines: {node: '>= 20.11'}
    hasBin: true
    peerDependencies:
      '@swc/cli': ^0.1.62 || ^0.3.0 || ^0.4.0 || ^0.5.0 || ^0.6.0 || ^0.7.0
      '@swc/core': ^1.3.62
    peerDependenciesMeta:
      '@swc/cli':
        optional: true
      '@swc/core':
        optional: true

  '@nestjs/common@11.1.2':
    resolution: {integrity: sha512-cHh4OPH44PjaHM93D1jgE1HO/B7XTZVRDxy/cPuGgyMEA4p2zXO+qqcOgTMC5FYcp7dX9jLeCjXAU0ToFAnODw==}
    peerDependencies:
      class-transformer: '>=0.4.1'
      class-validator: '>=0.13.2'
      reflect-metadata: ^0.1.12 || ^0.2.0
      rxjs: ^7.1.0
    peerDependenciesMeta:
      class-transformer:
        optional: true
      class-validator:
        optional: true

  '@nestjs/config@4.0.2':
    resolution: {integrity: sha512-McMW6EXtpc8+CwTUwFdg6h7dYcBUpH5iUILCclAsa+MbCEvC9ZKu4dCHRlJqALuhjLw97pbQu62l4+wRwGeZqA==}
    peerDependencies:
      '@nestjs/common': ^10.0.0 || ^11.0.0
      rxjs: ^7.1.0

  '@nestjs/core@11.1.2':
    resolution: {integrity: sha512-QRuyxwu0BjNfmmmunsw1ylX7RSyfDQHt+xD+tKncdtgiMOOzAu+LA1gB4WoZnw4frQkk+qZbhEbM61cIjOxD3w==}
    engines: {node: '>= 20'}
    peerDependencies:
      '@nestjs/common': ^11.0.0
      '@nestjs/microservices': ^11.0.0
      '@nestjs/platform-express': ^11.0.0
      '@nestjs/websockets': ^11.0.0
      reflect-metadata: ^0.1.12 || ^0.2.0
      rxjs: ^7.1.0
    peerDependenciesMeta:
      '@nestjs/microservices':
        optional: true
      '@nestjs/platform-express':
        optional: true
      '@nestjs/websockets':
        optional: true

  '@nestjs/mapped-types@2.1.0':
    resolution: {integrity: sha512-W+n+rM69XsFdwORF11UqJahn4J3xi4g/ZEOlJNL6KoW5ygWSmBB2p0S2BZ4FQeS/NDH72e6xIcu35SfJnE8bXw==}
    peerDependencies:
      '@nestjs/common': ^10.0.0 || ^11.0.0
      class-transformer: ^0.4.0 || ^0.5.0
      class-validator: ^0.13.0 || ^0.14.0
      reflect-metadata: ^0.1.12 || ^0.2.0
    peerDependenciesMeta:
      class-transformer:
        optional: true
      class-validator:
        optional: true

  '@nestjs/platform-express@11.1.2':
    resolution: {integrity: sha512-GlNwOT4htRp8RpZ+TpqGtSHwGKw/abdxxBRse40XE2SWs5ikaoujr9Yd+5sJWDNXB4QTftwb+FplXhyk1Ra+4A==}
    peerDependencies:
      '@nestjs/common': ^11.0.0
      '@nestjs/core': ^11.0.0

  '@nestjs/schematics@11.0.5':
    resolution: {integrity: sha512-T50SCNyqCZ/fDssaOD7meBKLZ87ebRLaJqZTJPvJKjlib1VYhMOCwXYsr7bjMPmuPgiQHOwvppz77xN/m6GM7A==}
    peerDependencies:
      typescript: '>=4.8.2'

  '@nestjs/swagger@11.2.0':
    resolution: {integrity: sha512-5wolt8GmpNcrQv34tIPUtPoV1EeFbCetm40Ij3+M0FNNnf2RJ3FyWfuQvI8SBlcJyfaounYVTKzKHreFXsUyOg==}
    peerDependencies:
      '@fastify/static': ^8.0.0
      '@nestjs/common': ^11.0.1
      '@nestjs/core': ^11.0.1
      class-transformer: '*'
      class-validator: '*'
      reflect-metadata: ^0.1.12 || ^0.2.0
    peerDependenciesMeta:
      '@fastify/static':
        optional: true
      class-transformer:
        optional: true
      class-validator:
        optional: true

  '@nestjs/testing@11.1.2':
    resolution: {integrity: sha512-BQxVKUVW6gzEbbHAvmg5RgcP3s++pRgTCmsgaDF/DtcLRUeKi8SjAdqzLm14xbkMeibxOf3fNqM2iwqUKj8ffw==}
    peerDependencies:
      '@nestjs/common': ^11.0.0
      '@nestjs/core': ^11.0.0
      '@nestjs/microservices': ^11.0.0
      '@nestjs/platform-express': ^11.0.0
    peerDependenciesMeta:
      '@nestjs/microservices':
        optional: true
      '@nestjs/platform-express':
        optional: true

  '@noble/hashes@1.8.0':
    resolution: {integrity: sha512-jCs9ldd7NwzpgXDIf6P3+NrHh9/sD6CQdxHyjQI+h/6rDNo88ypBxxz45UDuZHz9r3tNz7N/VInSVoVdtXEI4A==}
    engines: {node: ^14.21.3 || >=16}

  '@nodelib/fs.scandir@2.1.5':
    resolution: {integrity: sha512-vq24Bq3ym5HEQm2NKCr3yXDwjc7vTsEThRDnkp2DK9p1uqLR+DHurm/NOTo0KG7HYHU7eppKZj3MyqYuMBf62g==}
    engines: {node: '>= 8'}

  '@nodelib/fs.stat@2.0.5':
    resolution: {integrity: sha512-RkhPPp2zrqDAQA/2jNhnztcPAlv64XdhIp7a7454A5ovI7Bukxgt7MX7udwAu3zg1DcpPU0rz3VV1SeaqvY4+A==}
    engines: {node: '>= 8'}

  '@nodelib/fs.walk@1.2.8':
    resolution: {integrity: sha512-oGB+UxlgWcgQkgwo8GcEGwemoTFt3FIO9ababBmaGwXIoBKZ+GTy0pP185beGg7Llih/NSHSV2XAs1lnznocSg==}
    engines: {node: '>= 8'}

  '@nuxt/opencollective@0.4.1':
    resolution: {integrity: sha512-GXD3wy50qYbxCJ652bDrDzgMr3NFEkIS374+IgFQKkCvk9yiYcLvX2XDYr7UyQxf4wK0e+yqDYRubZ0DtOxnmQ==}
    engines: {node: ^14.18.0 || >=16.10.0, npm: '>=5.10.0'}
    hasBin: true

  '@paralleldrive/cuid2@2.2.2':
    resolution: {integrity: sha512-ZOBkgDwEdoYVlSeRbYYXs0S9MejQofiVYoTbKzy/6GQa39/q5tQU2IX46+shYnUkpEl3wc+J6wRlar7r2EK2xA==}

  '@phc/format@1.0.0':
    resolution: {integrity: sha512-m7X9U6BG2+J+R1lSOdCiITLLrxm+cWlNI3HUFA92oLO77ObGNzaKdh8pMLqdZcshtkKuV84olNNXDfMc4FezBQ==}
    engines: {node: '>=10'}

  '@pkgr/core@0.2.4':
    resolution: {integrity: sha512-ROFF39F6ZrnzSUEmQQZUar0Jt4xVoP9WnDRdWwF4NNcXs3xBTLgBUDoOwW141y1jP+S8nahIbdxbFC7IShw9Iw==}
    engines: {node: ^12.20.0 || ^14.18.0 || >=16.0.0}

  '@prisma/client@6.8.2':
    resolution: {integrity: sha512-5II+vbyzv4si6Yunwgkj0qT/iY0zyspttoDrL3R4BYgLdp42/d2C8xdi9vqkrYtKt9H32oFIukvyw3Koz5JoDg==}
    engines: {node: '>=18.18'}
    peerDependencies:
      prisma: '*'
      typescript: '>=5.1.0'
    peerDependenciesMeta:
      prisma:
        optional: true
      typescript:
        optional: true

  '@prisma/config@6.8.2':
    resolution: {integrity: sha512-ZJY1fF4qRBPdLQ/60wxNtX+eu89c3AkYEcP7L3jkp0IPXCNphCYxikTg55kPJLDOG6P0X+QG5tCv6CmsBRZWFQ==}

  '@prisma/debug@6.8.2':
    resolution: {integrity: sha512-4muBSSUwJJ9BYth5N8tqts8JtiLT8QI/RSAzEogwEfpbYGFo9mYsInsVo8dqXdPO2+Rm5OG5q0qWDDE3nyUbVg==}

  '@prisma/engines-version@6.8.0-43.2060c79ba17c6bb9f5823312b6f6b7f4a845738e':
    resolution: {integrity: sha512-Rkik9lMyHpFNGaLpPF3H5q5TQTkm/aE7DsGM5m92FZTvWQsvmi6Va8On3pWvqLHOt5aPUvFb/FeZTmphI4CPiQ==}

  '@prisma/engines@6.8.2':
    resolution: {integrity: sha512-XqAJ//LXjqYRQ1RRabs79KOY4+v6gZOGzbcwDQl0D6n9WBKjV7qdrbd042CwSK0v0lM9MSHsbcFnU2Yn7z8Zlw==}

  '@prisma/fetch-engine@6.8.2':
    resolution: {integrity: sha512-lCvikWOgaLOfqXGacEKSNeenvj0n3qR5QvZUOmPE2e1Eh8cMYSobxonCg9rqM6FSdTfbpqp9xwhSAOYfNqSW0g==}

  '@prisma/get-platform@6.8.2':
    resolution: {integrity: sha512-vXSxyUgX3vm1Q70QwzwkjeYfRryIvKno1SXbIqwSptKwqKzskINnDUcx85oX+ys6ooN2ATGSD0xN2UTfg6Zcow==}

  '@scarf/scarf@1.4.0':
    resolution: {integrity: sha512-xxeapPiUXdZAE3che6f3xogoJPeZgig6omHEy1rIY5WVsB3H2BHNnZH+gHG6x91SCWyQCzWGsuL2Hh3ClO5/qQ==}

  '@sec-ant/readable-stream@0.4.1':
    resolution: {integrity: sha512-831qok9r2t8AlxLko40y2ebgSDhenenCatLVeW/uBtnHPyhHOvG0C7TvfgecV+wHzIm5KUICgzmVpWS+IMEAeg==}

  '@sinclair/typebox@0.27.8':
    resolution: {integrity: sha512-+Fj43pSMwJs4KRrH/938Uf+uAELIgVBmQzg/q1YG10djyfA3TnrU8N8XzqCh/okZdszqBQTZf96idMfE5lnwTA==}

  '@sindresorhus/is@5.6.0':
    resolution: {integrity: sha512-TV7t8GKYaJWsn00tFDqBw8+Uqmr8A0fRU1tvTQhyZzGv0sJCGRQL3JGMI3ucuKo3XIZdUP+Lx7/gh2t3lewy7g==}
    engines: {node: '>=14.16'}

  '@sinonjs/commons@3.0.1':
    resolution: {integrity: sha512-K3mCHKQ9sVh8o1C9cxkwxaOmXoAMlDxC1mYyHrjqOWEcBjYr76t96zL2zlj5dUGZ3HSw240X1qgH3Mjf1yJWpQ==}

  '@sinonjs/fake-timers@10.3.0':
    resolution: {integrity: sha512-V4BG07kuYSUkTCSBHG8G8TNhM+F19jXFWnQtzj+we8DrkpSBCee9Z3Ms8yiGer/dlmhe35/Xdgyo3/0rQKg7YA==}

  '@swc/cli@0.7.7':
    resolution: {integrity: sha512-j4yYm9bx3pxWofaJKX1BFwj/3ngUDynN4UIQ2Xd2h0h/7Gt7zkReBTpDN7g5S13mgAYxacaTHTOUsz18097E8w==}
    engines: {node: '>= 16.14.0'}
    hasBin: true
    peerDependencies:
      '@swc/core': ^1.2.66
      chokidar: ^4.0.1
    peerDependenciesMeta:
      chokidar:
        optional: true

  '@swc/core-darwin-arm64@1.11.29':
    resolution: {integrity: sha512-whsCX7URzbuS5aET58c75Dloby3Gtj/ITk2vc4WW6pSDQKSPDuONsIcZ7B2ng8oz0K6ttbi4p3H/PNPQLJ4maQ==}
    engines: {node: '>=10'}
    cpu: [arm64]
    os: [darwin]

  '@swc/core-darwin-x64@1.11.29':
    resolution: {integrity: sha512-S3eTo/KYFk+76cWJRgX30hylN5XkSmjYtCBnM4jPLYn7L6zWYEPajsFLmruQEiTEDUg0gBEWLMNyUeghtswouw==}
    engines: {node: '>=10'}
    cpu: [x64]
    os: [darwin]

  '@swc/core-linux-arm-gnueabihf@1.11.29':
    resolution: {integrity: sha512-o9gdshbzkUMG6azldHdmKklcfrcMx+a23d/2qHQHPDLUPAN+Trd+sDQUYArK5Fcm7TlpG4sczz95ghN0DMkM7g==}
    engines: {node: '>=10'}
    cpu: [arm]
    os: [linux]

  '@swc/core-linux-arm64-gnu@1.11.29':
    resolution: {integrity: sha512-sLoaciOgUKQF1KX9T6hPGzvhOQaJn+3DHy4LOHeXhQqvBgr+7QcZ+hl4uixPKTzxk6hy6Hb0QOvQEdBAAR1gXw==}
    engines: {node: '>=10'}
    cpu: [arm64]
    os: [linux]

  '@swc/core-linux-arm64-musl@1.11.29':
    resolution: {integrity: sha512-PwjB10BC0N+Ce7RU/L23eYch6lXFHz7r3NFavIcwDNa/AAqywfxyxh13OeRy+P0cg7NDpWEETWspXeI4Ek8otw==}
    engines: {node: '>=10'}
    cpu: [arm64]
    os: [linux]

  '@swc/core-linux-x64-gnu@1.11.29':
    resolution: {integrity: sha512-i62vBVoPaVe9A3mc6gJG07n0/e7FVeAvdD9uzZTtGLiuIfVfIBta8EMquzvf+POLycSk79Z6lRhGPZPJPYiQaA==}
    engines: {node: '>=10'}
    cpu: [x64]
    os: [linux]

  '@swc/core-linux-x64-musl@1.11.29':
    resolution: {integrity: sha512-YER0XU1xqFdK0hKkfSVX1YIyCvMDI7K07GIpefPvcfyNGs38AXKhb2byySDjbVxkdl4dycaxxhRyhQ2gKSlsFQ==}
    engines: {node: '>=10'}
    cpu: [x64]
    os: [linux]

  '@swc/core-win32-arm64-msvc@1.11.29':
    resolution: {integrity: sha512-po+WHw+k9g6FAg5IJ+sMwtA/fIUL3zPQ4m/uJgONBATCVnDDkyW6dBA49uHNVtSEvjvhuD8DVWdFP847YTcITw==}
    engines: {node: '>=10'}
    cpu: [arm64]
    os: [win32]

  '@swc/core-win32-ia32-msvc@1.11.29':
    resolution: {integrity: sha512-h+NjOrbqdRBYr5ItmStmQt6x3tnhqgwbj9YxdGPepbTDamFv7vFnhZR0YfB3jz3UKJ8H3uGJ65Zw1VsC+xpFkg==}
    engines: {node: '>=10'}
    cpu: [ia32]
    os: [win32]

  '@swc/core-win32-x64-msvc@1.11.29':
    resolution: {integrity: sha512-Q8cs2BDV9wqDvqobkXOYdC+pLUSEpX/KvI0Dgfun1F+LzuLotRFuDhrvkU9ETJA6OnD2+Fn/ieHgloiKA/Mn/g==}
    engines: {node: '>=10'}
    cpu: [x64]
    os: [win32]

  '@swc/core@1.11.29':
    resolution: {integrity: sha512-g4mThMIpWbNhV8G2rWp5a5/Igv8/2UFRJx2yImrLGMgrDDYZIopqZ/z0jZxDgqNA1QDx93rpwNF7jGsxVWcMlA==}
    engines: {node: '>=10'}
    peerDependencies:
      '@swc/helpers': '>=0.5.17'
    peerDependenciesMeta:
      '@swc/helpers':
        optional: true

  '@swc/counter@0.1.3':
    resolution: {integrity: sha512-e2BR4lsJkkRlKZ/qCHPw9ZaSxc0MVUd7gtbtaB7aMvHeJVYe8sOB8DBZkP2DtISHGSku9sCK6T6cnY0CtXrOCQ==}

  '@swc/types@0.1.21':
    resolution: {integrity: sha512-2YEtj5HJVbKivud9N4bpPBAyZhj4S2Ipe5LkUG94alTpr7in/GU/EARgPAd3BwU+YOmFVJC2+kjqhGRi3r0ZpQ==}

  '@szmarczak/http-timer@5.0.1':
    resolution: {integrity: sha512-+PmQX0PiAYPMeVYe237LJAYvOMYW1j2rH5YROyS3b4CTVJum34HfRvKvAzozHAQG0TnHNdUfY9nCeUyRAs//cw==}
    engines: {node: '>=14.16'}

  '@tokenizer/inflate@0.2.7':
    resolution: {integrity: sha512-MADQgmZT1eKjp06jpI2yozxaU9uVs4GzzgSL+uEq7bVcJ9V1ZXQkeGNql1fsSI0gMy1vhvNTNbUqrx+pZfJVmg==}
    engines: {node: '>=18'}

  '@tokenizer/token@0.3.0':
    resolution: {integrity: sha512-OvjF+z51L3ov0OyAU0duzsYuvO01PH7x4t6DJx+guahgTnBHkhJdG7soQeTSFLWN3efnHyibZ4Z8l2EuWwJN3A==}

  '@trivago/prettier-plugin-sort-imports@5.2.2':
    resolution: {integrity: sha512-fYDQA9e6yTNmA13TLVSA+WMQRc5Bn/c0EUBditUHNfMMxN7M82c38b1kEggVE3pLpZ0FwkwJkUEKMiOi52JXFA==}
    engines: {node: '>18.12'}
    peerDependencies:
      '@vue/compiler-sfc': 3.x
      prettier: 2.x - 3.x
      prettier-plugin-svelte: 3.x
      svelte: 4.x || 5.x
    peerDependenciesMeta:
      '@vue/compiler-sfc':
        optional: true
      prettier-plugin-svelte:
        optional: true
      svelte:
        optional: true

  '@tsconfig/node10@1.0.11':
    resolution: {integrity: sha512-DcRjDCujK/kCk/cUe8Xz8ZSpm8mS3mNNpta+jGCA6USEDfktlNvm1+IuZ9eTcDbNk41BHwpHHeW+N1lKCz4zOw==}

  '@tsconfig/node12@1.0.11':
    resolution: {integrity: sha512-cqefuRsh12pWyGsIoBKJA9luFu3mRxCA+ORZvA4ktLSzIuCUtWVxGIuXigEwO5/ywWFMZ2QEGKWvkZG1zDMTag==}

  '@tsconfig/node14@1.0.3':
    resolution: {integrity: sha512-ysT8mhdixWK6Hw3i1V2AeRqZ5WfXg1G43mqoYlM2nc6388Fq5jcXyr5mRsqViLx/GJYdoL0bfXD8nmF+Zn/Iow==}

  '@tsconfig/node16@1.0.4':
    resolution: {integrity: sha512-vxhUy4J8lyeyinH7Azl1pdd43GJhZH/tP2weN8TntQblOY+A0XbT8DJk1/oCPuOOyg/Ja757rG0CgHcWC8OfMA==}

  '@types/babel__core@7.20.5':
    resolution: {integrity: sha512-qoQprZvz5wQFJwMDqeseRXWv3rqMvhgpbXFfVyWhbx9X47POIA6i/+dXefEmZKoAgOaTdaIgNSMqMIU61yRyzA==}

  '@types/babel__generator@7.27.0':
    resolution: {integrity: sha512-ufFd2Xi92OAVPYsy+P4n7/U7e68fex0+Ee8gSG9KX7eo084CWiQ4sdxktvdl0bOPupXtVJPY19zk6EwWqUQ8lg==}

  '@types/babel__template@7.4.4':
    resolution: {integrity: sha512-h/NUaSyG5EyxBIp8YRxo4RMe2/qQgvyowRwVMzhYhBCONbW8PUsg4lkFMrhgZhUe5z3L3MiLDuvyJ/CaPa2A8A==}

  '@types/babel__traverse@7.20.7':
    resolution: {integrity: sha512-dkO5fhS7+/oos4ciWxyEyjWe48zmG6wbCheo/G2ZnHx4fs3EU6YC6UM8rk56gAjNJ9P3MTH2jo5jb92/K6wbng==}

  '@types/body-parser@1.19.5':
    resolution: {integrity: sha512-fB3Zu92ucau0iQ0JMCFQE7b/dv8Ot07NI3KaZIkIUNXq82k4eBAqUaneXfleGY9JWskeS9y+u0nXMyspcuQrCg==}

  '@types/connect@3.4.38':
    resolution: {integrity: sha512-K6uROf1LD88uDQqJCktA4yzL1YYAK6NgfsI0v/mTgyPKWsX1CnJ0XPSDhViejru1GcRkLWb8RlzFYJRqGUbaug==}

  '@types/conventional-commits-parser@5.0.1':
    resolution: {integrity: sha512-7uz5EHdzz2TqoMfV7ee61Egf5y6NkcO4FB/1iCCQnbeiI1F3xzv3vK5dBCXUCLQgGYS+mUeigK1iKQzvED+QnQ==}

  '@types/cookiejar@2.1.5':
    resolution: {integrity: sha512-he+DHOWReW0nghN24E1WUqM0efK4kI9oTqDm6XmK8ZPe2djZ90BSNdGnIyCLzCPw7/pogPlGbzI2wHGGmi4O/Q==}

  '@types/eslint-scope@3.7.7':
    resolution: {integrity: sha512-MzMFlSLBqNF2gcHWO0G1vP/YQyfvrxZ0bF+u7mzUdZ1/xK4A4sru+nraZz5i3iEIk1l1uyicaDVTB4QbbEkAYg==}

  '@types/eslint@9.6.1':
    resolution: {integrity: sha512-FXx2pKgId/WyYo2jXw63kk7/+TY7u7AziEJxJAnSFzHlqTAS3Ync6SvgYAN/k4/PQpnnVuzoMuVnByKK2qp0ag==}

  '@types/estree@1.0.7':
    resolution: {integrity: sha512-w28IoSUCJpidD/TGviZwwMJckNESJZXFu7NBZ5YJ4mEUnNraUn9Pm8HSZm/jDF1pDWYKspWE7oVphigUPRakIQ==}

  '@types/express-serve-static-core@5.0.6':
    resolution: {integrity: sha512-3xhRnjJPkULekpSzgtoNYYcTWgEZkp4myc+Saevii5JPnHNvHMRlBSHDbs7Bh1iPPoVTERHEZXyhyLbMEsExsA==}

  '@types/express@5.0.2':
    resolution: {integrity: sha512-BtjL3ZwbCQriyb0DGw+Rt12qAXPiBTPs815lsUvtt1Grk0vLRMZNMUZ741d5rjk+UQOxfDiBZ3dxpX00vSkK3g==}

  '@types/graceful-fs@4.1.9':
    resolution: {integrity: sha512-olP3sd1qOEe5dXTSaFvQG+02VdRXcdytWLAZsAq1PecU8uqQAhkrnbli7DagjtXKW/Bl7YJbUsa8MPcuc8LHEQ==}

  '@types/http-cache-semantics@4.0.4':
    resolution: {integrity: sha512-1m0bIFVc7eJWyve9S0RnuRgcQqF/Xd5QsUZAZeQFr1Q3/p9JWoQQEqmVy+DPTNpGXwhgIetAoYF8JSc33q29QA==}

  '@types/http-errors@2.0.4':
    resolution: {integrity: sha512-D0CFMMtydbJAegzOyHjtiKPLlvnm3iTZyZRSZoLq2mRhDdmLfIWOCYPfQJ4cu2erKghU++QvjcUjp/5h7hESpA==}

  '@types/istanbul-lib-coverage@2.0.6':
    resolution: {integrity: sha512-2QF/t/auWm0lsy8XtKVPG19v3sSOQlJe/YHZgfjb/KBBHOGSV+J2q/S671rcq9uTBrLAXmZpqJiaQbMT+zNU1w==}

  '@types/istanbul-lib-report@3.0.3':
    resolution: {integrity: sha512-NQn7AHQnk/RSLOxrBbGyJM/aVQ+pjj5HCgasFxc0K/KhoATfQ/47AyUl15I2yBUpihjmas+a+VJBOqecrFH+uA==}

  '@types/istanbul-reports@3.0.4':
    resolution: {integrity: sha512-pk2B1NWalF9toCRu6gjBzR69syFjP4Od8WRAX+0mmf9lAjCRicLOWc+ZrxZHx/0XRjotgkF9t6iaMJ+aXcOdZQ==}

  '@types/jest@29.5.14':
    resolution: {integrity: sha512-ZN+4sdnLUbo8EVvVc2ao0GFW6oVrQRPn4K2lglySj7APvSrgzxHiNNK99us4WDMi57xxA2yggblIAMNhXOotLQ==}

  '@types/json-schema@7.0.15':
    resolution: {integrity: sha512-5+fP8P8MFNC+AyZCDxrB2pkZFPGzqQWUzpSeuuVLvm8VMcorNYavBqoFcxK8bQz4Qsbn4oUEEem4wDLfcysGHA==}

  '@types/methods@1.1.4':
    resolution: {integrity: sha512-ymXWVrDiCxTBE3+RIrrP533E70eA+9qu7zdWoHuOmGujkYtzf4HQF96b8nwHLqhuf4ykX61IGRIB38CC6/sImQ==}

  '@types/mime@1.3.5':
    resolution: {integrity: sha512-/pyBZWSLD2n0dcHE3hq8s8ZvcETHtEuF+3E7XVt0Ig2nvsVQXdghHVcEkIWjy9A0wKfTn97a/PSDYohKIlnP/w==}

  '@types/morgan@1.9.9':
    resolution: {integrity: sha512-iRYSDKVaC6FkGSpEVVIvrRGw0DfJMiQzIn3qr2G5B3C//AWkulhXgaBd7tS9/J79GWSYMTHGs7PfI5b3Y8m+RQ==}

  '@types/node@20.17.50':
    resolution: {integrity: sha512-Mxiq0ULv/zo1OzOhwPqOA13I81CV/W3nvd3ChtQZRT5Cwz3cr0FKo/wMSsbTqL3EXpaBAEQhva2B8ByRkOIh9A==}

  '@types/qs@6.14.0':
    resolution: {integrity: sha512-eOunJqu0K1923aExK6y8p6fsihYEn/BYuQ4g0CxAAgFc4b/ZLN4CrsRZ55srTdqoiLzU2B2evC+apEIxprEzkQ==}

  '@types/range-parser@1.2.7':
    resolution: {integrity: sha512-hKormJbkJqzQGhziax5PItDUTMAM9uE2XXQmM37dyd4hVM+5aVl7oVxMVUiVQn2oCQFN/LKCZdvSM0pFRqbSmQ==}

  '@types/send@0.17.4':
    resolution: {integrity: sha512-x2EM6TJOybec7c52BX0ZspPodMsQUd5L6PRwOunVyVUhXiBSKf3AezDL8Dgvgt5o0UfKNfuA0eMLr2wLT4AiBA==}

  '@types/serve-static@1.15.7':
    resolution: {integrity: sha512-W8Ym+h8nhuRwaKPaDw34QUkwsGi6Rc4yYqvKFo5rm2FUEhCFbzVWrxXUxuKK8TASjWsysJY0nsmNCGhCOIsrOw==}

  '@types/stack-utils@2.0.3':
    resolution: {integrity: sha512-9aEbYZ3TbYMznPdcdr3SmIrLXwC/AKZXQeCf9Pgao5CKb8CyHuEX5jzWPTkvregvhRJHcpRO6BFoGW9ycaOkYw==}

  '@types/superagent@8.1.9':
    resolution: {integrity: sha512-pTVjI73witn+9ILmoJdajHGW2jkSaOzhiFYF1Rd3EQ94kymLqB9PjD9ISg7WaALC7+dCHT0FGe9T2LktLq/3GQ==}

  '@types/supertest@6.0.3':
    resolution: {integrity: sha512-8WzXq62EXFhJ7QsH3Ocb/iKQ/Ty9ZVWnVzoTKc9tyyFRRF3a74Tk2+TLFgaFFw364Ere+npzHKEJ6ga2LzIL7w==}

  '@types/validator@13.15.1':
    resolution: {integrity: sha512-9gG6ogYcoI2mCMLdcO0NYI0AYrbxIjv0MDmy/5Ywo6CpWWrqYayc+mmgxRsCgtcGJm9BSbXkMsmxGah1iGHAAQ==}

  '@types/yargs-parser@21.0.3':
    resolution: {integrity: sha512-I4q9QU9MQv4oEOz4tAHJtNz1cwuLxn2F3xcc2iV5WdqLPpUnj30aUuxt1mAxYTG+oe8CZMV/+6rU4S4gRDzqtQ==}

  '@types/yargs@17.0.33':
    resolution: {integrity: sha512-WpxBCKWPLr4xSsHgz511rFJAM+wS28w2zEO1QDNY5zM/S8ok70NNfztH0xwhqKyaK0OHCbN98LDAZuy1ctxDkA==}

  '@typescript-eslint/eslint-plugin@8.33.0':
    resolution: {integrity: sha512-CACyQuqSHt7ma3Ns601xykeBK/rDeZa3w6IS6UtMQbixO5DWy+8TilKkviGDH6jtWCo8FGRKEK5cLLkPvEammQ==}
    engines: {node: ^18.18.0 || ^20.9.0 || >=21.1.0}
    peerDependencies:
      '@typescript-eslint/parser': ^8.33.0
      eslint: ^8.57.0 || ^9.0.0
      typescript: '>=4.8.4 <5.9.0'

  '@typescript-eslint/parser@8.33.0':
    resolution: {integrity: sha512-JaehZvf6m0yqYp34+RVnihBAChkqeH+tqqhS0GuX1qgPpwLvmTPheKEs6OeCK6hVJgXZHJ2vbjnC9j119auStQ==}
    engines: {node: ^18.18.0 || ^20.9.0 || >=21.1.0}
    peerDependencies:
      eslint: ^8.57.0 || ^9.0.0
      typescript: '>=4.8.4 <5.9.0'

  '@typescript-eslint/project-service@8.33.0':
    resolution: {integrity: sha512-d1hz0u9l6N+u/gcrk6s6gYdl7/+pp8yHheRTqP6X5hVDKALEaTn8WfGiit7G511yueBEL3OpOEpD+3/MBdoN+A==}
    engines: {node: ^18.18.0 || ^20.9.0 || >=21.1.0}

  '@typescript-eslint/scope-manager@8.33.0':
    resolution: {integrity: sha512-LMi/oqrzpqxyO72ltP+dBSP6V0xiUb4saY7WLtxSfiNEBI8m321LLVFU9/QDJxjDQG9/tjSqKz/E3380TEqSTw==}
    engines: {node: ^18.18.0 || ^20.9.0 || >=21.1.0}

  '@typescript-eslint/tsconfig-utils@8.33.0':
    resolution: {integrity: sha512-sTkETlbqhEoiFmGr1gsdq5HyVbSOF0145SYDJ/EQmXHtKViCaGvnyLqWFFHtEXoS0J1yU8Wyou2UGmgW88fEug==}
    engines: {node: ^18.18.0 || ^20.9.0 || >=21.1.0}
    peerDependencies:
      typescript: '>=4.8.4 <5.9.0'

  '@typescript-eslint/type-utils@8.33.0':
    resolution: {integrity: sha512-lScnHNCBqL1QayuSrWeqAL5GmqNdVUQAAMTaCwdYEdWfIrSrOGzyLGRCHXcCixa5NK6i5l0AfSO2oBSjCjf4XQ==}
    engines: {node: ^18.18.0 || ^20.9.0 || >=21.1.0}
    peerDependencies:
      eslint: ^8.57.0 || ^9.0.0
      typescript: '>=4.8.4 <5.9.0'

  '@typescript-eslint/types@8.33.0':
    resolution: {integrity: sha512-DKuXOKpM5IDT1FA2g9x9x1Ug81YuKrzf4mYX8FAVSNu5Wo/LELHWQyM1pQaDkI42bX15PWl0vNPt1uGiIFUOpg==}
    engines: {node: ^18.18.0 || ^20.9.0 || >=21.1.0}

  '@typescript-eslint/typescript-estree@8.33.0':
    resolution: {integrity: sha512-vegY4FQoB6jL97Tu/lWRsAiUUp8qJTqzAmENH2k59SJhw0Th1oszb9Idq/FyyONLuNqT1OADJPXfyUNOR8SzAQ==}
    engines: {node: ^18.18.0 || ^20.9.0 || >=21.1.0}
    peerDependencies:
      typescript: '>=4.8.4 <5.9.0'

  '@typescript-eslint/utils@8.33.0':
    resolution: {integrity: sha512-lPFuQaLA9aSNa7D5u2EpRiqdAUhzShwGg/nhpBlc4GR6kcTABttCuyjFs8BcEZ8VWrjCBof/bePhP3Q3fS+Yrw==}
    engines: {node: ^18.18.0 || ^20.9.0 || >=21.1.0}
    peerDependencies:
      eslint: ^8.57.0 || ^9.0.0
      typescript: '>=4.8.4 <5.9.0'

  '@typescript-eslint/visitor-keys@8.33.0':
    resolution: {integrity: sha512-7RW7CMYoskiz5OOGAWjJFxgb7c5UNjTG292gYhWeOAcFmYCtVCSqjqSBj5zMhxbXo2JOW95YYrUWJfU0zrpaGQ==}
    engines: {node: ^18.18.0 || ^20.9.0 || >=21.1.0}

  '@webassemblyjs/ast@1.14.1':
    resolution: {integrity: sha512-nuBEDgQfm1ccRp/8bCQrx1frohyufl4JlbMMZ4P1wpeOfDhF6FQkxZJ1b/e+PLwr6X1Nhw6OLme5usuBWYBvuQ==}

  '@webassemblyjs/floating-point-hex-parser@1.13.2':
    resolution: {integrity: sha512-6oXyTOzbKxGH4steLbLNOu71Oj+C8Lg34n6CqRvqfS2O71BxY6ByfMDRhBytzknj9yGUPVJ1qIKhRlAwO1AovA==}

  '@webassemblyjs/helper-api-error@1.13.2':
    resolution: {integrity: sha512-U56GMYxy4ZQCbDZd6JuvvNV/WFildOjsaWD3Tzzvmw/mas3cXzRJPMjP83JqEsgSbyrmaGjBfDtV7KDXV9UzFQ==}

  '@webassemblyjs/helper-buffer@1.14.1':
    resolution: {integrity: sha512-jyH7wtcHiKssDtFPRB+iQdxlDf96m0E39yb0k5uJVhFGleZFoNw1c4aeIcVUPPbXUVJ94wwnMOAqUHyzoEPVMA==}

  '@webassemblyjs/helper-numbers@1.13.2':
    resolution: {integrity: sha512-FE8aCmS5Q6eQYcV3gI35O4J789wlQA+7JrqTTpJqn5emA4U2hvwJmvFRC0HODS+3Ye6WioDklgd6scJ3+PLnEA==}

  '@webassemblyjs/helper-wasm-bytecode@1.13.2':
    resolution: {integrity: sha512-3QbLKy93F0EAIXLh0ogEVR6rOubA9AoZ+WRYhNbFyuB70j3dRdwH9g+qXhLAO0kiYGlg3TxDV+I4rQTr/YNXkA==}

  '@webassemblyjs/helper-wasm-section@1.14.1':
    resolution: {integrity: sha512-ds5mXEqTJ6oxRoqjhWDU83OgzAYjwsCV8Lo/N+oRsNDmx/ZDpqalmrtgOMkHwxsG0iI//3BwWAErYRHtgn0dZw==}

  '@webassemblyjs/ieee754@1.13.2':
    resolution: {integrity: sha512-4LtOzh58S/5lX4ITKxnAK2USuNEvpdVV9AlgGQb8rJDHaLeHciwG4zlGr0j/SNWlr7x3vO1lDEsuePvtcDNCkw==}

  '@webassemblyjs/leb128@1.13.2':
    resolution: {integrity: sha512-Lde1oNoIdzVzdkNEAWZ1dZ5orIbff80YPdHx20mrHwHrVNNTjNr8E3xz9BdpcGqRQbAEa+fkrCb+fRFTl/6sQw==}

  '@webassemblyjs/utf8@1.13.2':
    resolution: {integrity: sha512-3NQWGjKTASY1xV5m7Hr0iPeXD9+RDobLll3T9d2AO+g3my8xy5peVyjSag4I50mR1bBSN/Ct12lo+R9tJk0NZQ==}

  '@webassemblyjs/wasm-edit@1.14.1':
    resolution: {integrity: sha512-RNJUIQH/J8iA/1NzlE4N7KtyZNHi3w7at7hDjvRNm5rcUXa00z1vRz3glZoULfJ5mpvYhLybmVcwcjGrC1pRrQ==}

  '@webassemblyjs/wasm-gen@1.14.1':
    resolution: {integrity: sha512-AmomSIjP8ZbfGQhumkNvgC33AY7qtMCXnN6bL2u2Js4gVCg8fp735aEiMSBbDR7UQIj90n4wKAFUSEd0QN2Ukg==}

  '@webassemblyjs/wasm-opt@1.14.1':
    resolution: {integrity: sha512-PTcKLUNvBqnY2U6E5bdOQcSM+oVP/PmrDY9NzowJjislEjwP/C4an2303MCVS2Mg9d3AJpIGdUFIQQWbPds0Sw==}

  '@webassemblyjs/wasm-parser@1.14.1':
    resolution: {integrity: sha512-JLBl+KZ0R5qB7mCnud/yyX08jWFw5MsoalJ1pQ4EdFlgj9VdXKGuENGsiCIjegI1W7p91rUlcB/LB5yRJKNTcQ==}

  '@webassemblyjs/wast-printer@1.14.1':
    resolution: {integrity: sha512-kPSSXE6De1XOR820C90RIo2ogvZG+c3KiHzqUoO/F34Y2shGzesfqv7o57xrxovZJH/MetF5UjroJ/R/3isoiw==}

  '@xhmikosr/archive-type@7.0.0':
    resolution: {integrity: sha512-sIm84ZneCOJuiy3PpWR5bxkx3HaNt1pqaN+vncUBZIlPZCq8ASZH+hBVdu5H8znR7qYC6sKwx+ie2Q7qztJTxA==}
    engines: {node: ^14.14.0 || >=16.0.0}

  '@xhmikosr/bin-check@7.0.3':
    resolution: {integrity: sha512-4UnCLCs8DB+itHJVkqFp9Zjg+w/205/J2j2wNBsCEAm/BuBmtua2hhUOdAMQE47b1c7P9Xmddj0p+X1XVsfHsA==}
    engines: {node: '>=18'}

  '@xhmikosr/bin-wrapper@13.0.5':
    resolution: {integrity: sha512-DT2SAuHDeOw0G5bs7wZbQTbf4hd8pJ14tO0i4cWhRkIJfgRdKmMfkDilpaJ8uZyPA0NVRwasCNAmMJcWA67osw==}
    engines: {node: '>=18'}

  '@xhmikosr/decompress-tar@8.0.1':
    resolution: {integrity: sha512-dpEgs0cQKJ2xpIaGSO0hrzz3Kt8TQHYdizHsgDtLorWajuHJqxzot9Hbi0huRxJuAGG2qiHSQkwyvHHQtlE+fg==}
    engines: {node: '>=18'}

  '@xhmikosr/decompress-tarbz2@8.0.2':
    resolution: {integrity: sha512-p5A2r/AVynTQSsF34Pig6olt9CvRj6J5ikIhzUd3b57pUXyFDGtmBstcw+xXza0QFUh93zJsmY3zGeNDlR2AQQ==}
    engines: {node: '>=18'}

  '@xhmikosr/decompress-targz@8.0.1':
    resolution: {integrity: sha512-mvy5AIDIZjQ2IagMI/wvauEiSNHhu/g65qpdM4EVoYHUJBAmkQWqcPJa8Xzi1aKVTmOA5xLJeDk7dqSjlHq8Mg==}
    engines: {node: '>=18'}

  '@xhmikosr/decompress-unzip@7.0.0':
    resolution: {integrity: sha512-GQMpzIpWTsNr6UZbISawsGI0hJ4KA/mz5nFq+cEoPs12UybAqZWKbyIaZZyLbJebKl5FkLpsGBkrplJdjvUoSQ==}
    engines: {node: '>=18'}

  '@xhmikosr/decompress@10.0.1':
    resolution: {integrity: sha512-6uHnEEt5jv9ro0CDzqWlFgPycdE+H+kbJnwyxgZregIMLQ7unQSCNVsYG255FoqU8cP46DyggI7F7LohzEl8Ag==}
    engines: {node: '>=18'}

  '@xhmikosr/downloader@15.0.1':
    resolution: {integrity: sha512-fiuFHf3Dt6pkX8HQrVBsK0uXtkgkVlhrZEh8b7VgoDqFf+zrgFBPyrwCqE/3nDwn3hLeNz+BsrS7q3mu13Lp1g==}
    engines: {node: '>=18'}

  '@xhmikosr/os-filter-obj@3.0.0':
    resolution: {integrity: sha512-siPY6BD5dQ2SZPl3I0OZBHL27ZqZvLEosObsZRQ1NUB8qcxegwt0T9eKtV96JMFQpIz1elhkzqOg4c/Ri6Dp9A==}
    engines: {node: ^14.14.0 || >=16.0.0}

  '@xtuc/ieee754@1.2.0':
    resolution: {integrity: sha512-DX8nKgqcGwsc0eJSqYt5lwP4DH5FlHnmuWWBRy7X0NcaGR0ZtuyeESgMwTYVEtxmsNGY+qit4QYT/MIYTOTPeA==}

  '@xtuc/long@4.2.2':
    resolution: {integrity: sha512-NuHqBY1PB/D8xU6s/thBgOAiAP7HOYDQ32+BFZILJ8ivkUkAHQnWfn6WhL79Owj1qmUnoN/YPhktdIoucipkAQ==}

  JSONStream@1.3.5:
    resolution: {integrity: sha512-E+iruNOY8VV9s4JEbe1aNEm6MiszPRr/UfcHMz0TQh1BXSxHK+ASV1R6W4HpjBhSeS+54PIsAMCBmwD06LLsqQ==}
    hasBin: true

  accepts@2.0.0:
    resolution: {integrity: sha512-5cvg6CtKwfgdmVqY1WIiXKc3Q1bkRqGLi+2W/6ao+6Y7gu/RCwRuAhGEzh5B4KlszSuTLgZYuqFqo5bImjNKng==}
    engines: {node: '>= 0.6'}

  acorn-jsx@5.3.2:
    resolution: {integrity: sha512-rq9s+JNhf0IChjtDXxllJ7g41oZk5SlXtp0LHwyA5cejwn7vKmKp4pPri6YEePv2PU65sAsegbXtIinmDFDXgQ==}
    peerDependencies:
      acorn: ^6.0.0 || ^7.0.0 || ^8.0.0

  acorn-walk@8.3.4:
    resolution: {integrity: sha512-ueEepnujpqee2o5aIYnvHU6C0A42MNdsIDeqy5BydrkuC5R1ZuUFnm27EeFJGoEHJQgn3uleRvmTXaJgfXbt4g==}
    engines: {node: '>=0.4.0'}

  acorn@8.14.1:
    resolution: {integrity: sha512-OvQ/2pUDKmgfCg++xsTX1wGxfTaszcHVcTctW4UJB4hibJx2HXxxO5UmVgyjMa+ZDsiaf5wWLXYpRWMmBI0QHg==}
    engines: {node: '>=0.4.0'}
    hasBin: true

  ajv-formats@2.1.1:
    resolution: {integrity: sha512-Wx0Kx52hxE7C18hkMEggYlEifqWZtYaRgouJor+WMdPnQyEK13vgEWyVNup7SoeeoLMsr4kf5h6dOW11I15MUA==}
    peerDependencies:
      ajv: ^8.0.0
    peerDependenciesMeta:
      ajv:
        optional: true

  ajv-formats@3.0.1:
    resolution: {integrity: sha512-8iUql50EUR+uUcdRQ3HDqa6EVyo3docL8g5WJ3FNcWmu62IbkGUue/pEyLBW8VGKKucTPgqeks4fIU1DA4yowQ==}
    peerDependencies:
      ajv: ^8.0.0
    peerDependenciesMeta:
      ajv:
        optional: true

  ajv-keywords@3.5.2:
    resolution: {integrity: sha512-5p6WTN0DdTGVQk6VjcEju19IgaHudalcfabD7yhDGeA6bcQnmL+CpveLJq/3hvfwd1aof6L386Ougkx6RfyMIQ==}
    peerDependencies:
      ajv: ^6.9.1

  ajv-keywords@5.1.0:
    resolution: {integrity: sha512-YCS/JNFAUyr5vAuhk1DWm1CBxRHW9LbJ2ozWeemrIqpbsqKjHVxYPyi5GC0rjZIT5JxJ3virVTS8wk4i/Z+krw==}
    peerDependencies:
      ajv: ^8.8.2

  ajv@6.12.6:
    resolution: {integrity: sha512-j3fVLgvTo527anyYyJOGTYJbG+vnnQYvE0m5mmkc1TK+nxAppkCLMIL0aZ4dblVCNoGShhm+kzE4ZUykBoMg4g==}

  ajv@8.17.1:
    resolution: {integrity: sha512-B/gBuNg5SiMTrPkC+A2+cW0RszwxYmn6VYxB/inlBStS5nx6xHIt/ehKRhIMhqusl7a8LjQoZnjCs5vhwxOQ1g==}

  ansi-colors@4.1.3:
    resolution: {integrity: sha512-/6w/C21Pm1A7aZitlI5Ni/2J6FFQN8i1Cvz3kHABAAbw93v/NlvKdVOqz7CCWz/3iv/JplRSEEZ83XION15ovw==}
    engines: {node: '>=6'}

  ansi-escapes@4.3.2:
    resolution: {integrity: sha512-gKXj5ALrKWQLsYG9jlTRmR/xKluxHV+Z9QEwNIgCfM1/uwPMCuzVVnh5mwTd+OuBZcwSIMbqssNWRm1lE51QaQ==}
    engines: {node: '>=8'}

  ansi-escapes@7.0.0:
    resolution: {integrity: sha512-GdYO7a61mR0fOlAsvC9/rIHf7L96sBc6dEWzeOu+KAea5bZyQRPIpojrVoI4AXGJS/ycu/fBTdLrUkA4ODrvjw==}
    engines: {node: '>=18'}

  ansi-regex@5.0.1:
    resolution: {integrity: sha512-quJQXlTSUGL2LH9SUXo8VwsY4soanhgo6LNSm84E1LBcE8s3O0wpdiRzyR9z/ZZJMlMWv37qOOb9pdJlMUEKFQ==}
    engines: {node: '>=8'}

  ansi-regex@6.1.0:
    resolution: {integrity: sha512-7HSX4QQb4CspciLpVFwyRe79O3xsIZDDLER21kERQ71oaPodF8jL725AgJMFAYbooIqolJoRLuM81SpeUkpkvA==}
    engines: {node: '>=12'}

  ansi-styles@4.3.0:
    resolution: {integrity: sha512-zbB9rCJAT1rbjiVDb2hqKFHNYLxgtk8NURxZ3IZwD3F6NtxbXZQCnnSi1Lkx+IDohdPlFp222wVALIheZJQSEg==}
    engines: {node: '>=8'}

  ansi-styles@5.2.0:
    resolution: {integrity: sha512-Cxwpt2SfTzTtXcfOlzGEee8O+c+MmUgGrNiBcXnuWxuFJHe6a5Hz7qwhwe5OgaSYI0IJvkLqWX1ASG+cJOkEiA==}
    engines: {node: '>=10'}

  ansi-styles@6.2.1:
    resolution: {integrity: sha512-bN798gFfQX+viw3R7yrGWRqnrN2oRkEkUjjl4JNn4E8GxxbjtG3FbrEIIY3l8/hrwUwIeCZvi4QuOTP4MErVug==}
    engines: {node: '>=12'}

  ansis@3.17.0:
    resolution: {integrity: sha512-0qWUglt9JEqLFr3w1I1pbrChn1grhaiAR2ocX1PP/flRmxgtwTzPFFFnfIlD6aMOLQZgSuCRlidD70lvx8yhzg==}
    engines: {node: '>=14'}

  anymatch@3.1.3:
    resolution: {integrity: sha512-KMReFUr0B4t+D+OBkjR3KYqvocp2XaSzO55UcB6mgQMd3KbcE+mWTyvVV7D/zsdEbNnV6acZUutkiHQXvTr1Rw==}
    engines: {node: '>= 8'}

  append-field@1.0.0:
    resolution: {integrity: sha512-klpgFSWLW1ZEs8svjfb7g4qWY0YS5imI82dTg+QahUvJ8YqAY0P10Uk8tTyh9ZGuYEZEMaeJYCF5BFuX552hsw==}

  arch@3.0.0:
    resolution: {integrity: sha512-AmIAC+Wtm2AU8lGfTtHsw0Y9Qtftx2YXEEtiBP10xFUtMOA+sHHx6OAddyL52mUKh1vsXQ6/w1mVDptZCyUt4Q==}

  arg@4.1.3:
    resolution: {integrity: sha512-58S9QDqG0Xx27YwPSt9fJxivjYl432YCwfDMfZ+71RAqUrZef7LrKQZ3LHLOwCS4FLNBplP533Zx895SeOCHvA==}

  argon2@0.43.0:
    resolution: {integrity: sha512-u/HKLcbWShVDhkfwI4hWyiUf3qyX8QhTfaIv2cWE18uqhXCmR5hb6Ed7oqYi2KCQegeAnRhiFzbjzm7i5yl1GA==}
    engines: {node: '>=16.17.0'}

  argparse@1.0.10:
    resolution: {integrity: sha512-o5Roy6tNG4SL/FOkCAN6RzjiakZS25RLYFrcMttJqbdd8BWrnA+fGz57iN5Pb06pvBGvl5gQ0B48dJlslXvoTg==}

  argparse@2.0.1:
    resolution: {integrity: sha512-8+9WqebbFzpX9OR+Wa6O29asIogeRMzcGtAINdpMHHyAg10f05aSFVBbcEqGf/PXw1EjAZ+q2/bEBg3DvurK3Q==}

  array-ify@1.0.0:
    resolution: {integrity: sha512-c5AMf34bKdvPhQ7tBGhqkgKNUzMr4WUs+WDtC2ZUGOUncbxKMTvqxYctiseW3+L4bA8ec+GcZ6/A/FW4m8ukng==}

  array-timsort@1.0.3:
    resolution: {integrity: sha512-/+3GRL7dDAGEfM6TseQk/U+mi18TU2Ms9I3UlLdUMhz2hbvGNTKdj9xniwXfUqgYhHxRx0+8UnKkvlNwVU+cWQ==}

  asap@2.0.6:
    resolution: {integrity: sha512-BSHWgDSAiKs50o2Re8ppvp3seVHXSRM44cdSsT9FfNEUUZLOGWVCsiWaRPWM1Znn+mqZ1OfVZ3z3DWEzSp7hRA==}

  async@3.2.6:
    resolution: {integrity: sha512-htCUDlxyyCLMgaM3xXg0C0LW2xqfuQ6p05pCEIsXuyQ+a1koYKTuBMzRNwmybfLgvJDMd0r1LTn4+E0Ti6C2AA==}

  asynckit@0.4.0:
    resolution: {integrity: sha512-Oei9OH4tRh0YqU3GxhX79dM/mwVgvbZJaSNaRk+bshkj0S5cfHcgYakreBjrHwatXKbz+IoIdYLxrKim2MjW0Q==}

  b4a@1.6.7:
    resolution: {integrity: sha512-OnAYlL5b7LEkALw87fUVafQw5rVR9RjwGd4KUwNQ6DrrNmaVaUCgLipfVlzrPQ4tWOR9P0IXGNOx50jYCCdSJg==}

  babel-jest@29.7.0:
    resolution: {integrity: sha512-BrvGY3xZSwEcCzKvKsCi2GgHqDqsYkOP4/by5xCgIwGXQxIEh+8ew3gmrE1y7XRR6LHZIj6yLYnUi/mm2KXKBg==}
    engines: {node: ^14.15.0 || ^16.10.0 || >=18.0.0}
    peerDependencies:
      '@babel/core': ^7.8.0

  babel-plugin-istanbul@6.1.1:
    resolution: {integrity: sha512-Y1IQok9821cC9onCx5otgFfRm7Lm+I+wwxOx738M/WLPZ9Q42m4IG5W0FNX8WLL2gYMZo3JkuXIH2DOpWM+qwA==}
    engines: {node: '>=8'}

  babel-plugin-jest-hoist@29.6.3:
    resolution: {integrity: sha512-ESAc/RJvGTFEzRwOTT4+lNDk/GNHMkKbNzsvT0qKRfDyyYTskxB5rnU2njIDYVxXCBHHEI1c0YwHob3WaYujOg==}
    engines: {node: ^14.15.0 || ^16.10.0 || >=18.0.0}

  babel-preset-current-node-syntax@1.1.0:
    resolution: {integrity: sha512-ldYss8SbBlWva1bs28q78Ju5Zq1F+8BrqBZZ0VFhLBvhh6lCpC2o3gDJi/5DRLs9FgYZCnmPYIVFU4lRXCkyUw==}
    peerDependencies:
      '@babel/core': ^7.0.0

  babel-preset-jest@29.6.3:
    resolution: {integrity: sha512-0B3bhxR6snWXJZtR/RliHTDPRgn1sNHOR0yVtq/IiQFyuOVjFS+wuio/R4gSNkyYmKmJB4wGZv2NZanmKmTnNA==}
    engines: {node: ^14.15.0 || ^16.10.0 || >=18.0.0}
    peerDependencies:
      '@babel/core': ^7.0.0

  balanced-match@1.0.2:
    resolution: {integrity: sha512-3oSeUO0TMV67hN1AmbXsK4yaqU7tjiHlbxRDZOpH0KW9+CeX4bRAaX0Anxt0tx2MrpRpWwQaPwIlISEJhYU5Pw==}

  bare-events@2.5.4:
    resolution: {integrity: sha512-+gFfDkR8pj4/TrWCGUGWmJIkBwuxPS5F+a5yWjOHQt2hHvNZd5YLzadjmDUtFmMM4y429bnKLa8bYBMHcYdnQA==}

  base64-js@1.5.1:
    resolution: {integrity: sha512-AKpaYlHn8t4SVbOHCy+b5+KKgvR4vrsD8vbvrbiQJps7fKDTkjkDry6ji0rUJjC0kzbNePLwzxq8iypo41qeWA==}

  basic-auth@2.0.1:
    resolution: {integrity: sha512-NF+epuEdnUYVlGuhaxbbq+dvJttwLnGY+YixlXlME5KpQ5W3CnXA5cVTneY3SPbPDRkcjMbifrwmFYcClgOZeg==}
    engines: {node: '>= 0.8'}

  bin-version-check@5.1.0:
    resolution: {integrity: sha512-bYsvMqJ8yNGILLz1KP9zKLzQ6YpljV3ln1gqhuLkUtyfGi3qXKGuK2p+U4NAvjVFzDFiBBtOpCOSFNuYYEGZ5g==}
    engines: {node: '>=12'}

  bin-version@6.0.0:
    resolution: {integrity: sha512-nk5wEsP4RiKjG+vF+uG8lFsEn4d7Y6FVDamzzftSunXOoOcOOkzcWdKVlGgFFwlUQCj63SgnUkLLGF8v7lufhw==}
    engines: {node: '>=12'}

  bl@4.1.0:
    resolution: {integrity: sha512-1W07cM9gS6DcLperZfFSj+bWLtaPGSOHWhPiGzXmvVJbRLdG82sH/Kn8EtW1VqWVA54AKf2h5k5BbnIbwF3h6w==}

  body-parser@2.2.0:
    resolution: {integrity: sha512-02qvAaxv8tp7fBa/mw1ga98OGm+eCbqzJOKoRt70sLmfEEi+jyBYVTDGfCL/k06/4EMk/z01gCe7HoCH/f2LTg==}
    engines: {node: '>=18'}

  brace-expansion@1.1.11:
    resolution: {integrity: sha512-iCuPHDFgrHX7H2vEI/5xpz07zSHB00TpugqhmYtVmMO6518mCuRMoOYFldEBl0g187ufozdaHgWKcYFb61qGiA==}

  brace-expansion@2.0.1:
    resolution: {integrity: sha512-XnAIvQ8eM+kC6aULx6wuQiwVsnzsi9d3WxzV3FpWTGA19F621kwdbsAcFKXgKUHZWsy+mY6iL1sHTxWEFCytDA==}

  braces@3.0.3:
    resolution: {integrity: sha512-yQbXgO/OSZVD2IsiLlro+7Hf6Q18EJrKSEsdoMzKePKXct3gvD8oLcOQdIzGupr5Fj+EDe8gO/lxc1BzfMpxvA==}
    engines: {node: '>=8'}

  browserslist@4.25.0:
    resolution: {integrity: sha512-PJ8gYKeS5e/whHBh8xrwYK+dAvEj7JXtz6uTucnMRB8OiGTsKccFekoRrjajPBHV8oOY+2tI4uxeceSimKwMFA==}
    engines: {node: ^6 || ^7 || ^8 || ^9 || ^10 || ^11 || ^12 || >=13.7}
    hasBin: true

  bs-logger@0.2.6:
    resolution: {integrity: sha512-pd8DCoxmbgc7hyPKOvxtqNcjYoOsABPQdcCUjGp3d42VR2CX1ORhk2A87oqqu5R1kk+76nsxZupkmyd+MVtCog==}
    engines: {node: '>= 6'}

  bser@2.1.1:
    resolution: {integrity: sha512-gQxTNE/GAfIIrmHLUE3oJyp5FO6HRBfhjnw4/wMmA63ZGDJnWBmgY/lyQBpnDUkGmAhbSe39tx2d/iTOAfglwQ==}

  buffer-crc32@0.2.13:
    resolution: {integrity: sha512-VO9Ht/+p3SN7SKWqcrgEzjGbRSJYTx+Q1pTQC0wrWqHx0vpJraQ6GtHx8tvcg1rlK1byhU5gccxgOgj7B0TDkQ==}

  buffer-from@1.1.2:
    resolution: {integrity: sha512-E+XQCRwSbaaiChtv6k6Dwgc+bx+Bs6vuKJHHl5kox/BaKbhiXzqQOwK4cO22yElGp2OCmjwVhT3HmxgyPGnJfQ==}

  buffer@5.7.1:
    resolution: {integrity: sha512-EHcyIPBQ4BSGlvjB16k5KgAJ27CIsHY/2JBmCRReo48y9rQ3MaUzWX3KVlBa4U7MyX02HdVj0K7C3WaB3ju7FQ==}

  busboy@1.6.0:
    resolution: {integrity: sha512-8SFQbg/0hQ9xy3UNTB0YEnsNBbWfhf7RtnzpL7TkBiTBRfrQ9Fxcnz7VJsleJpyp6rVLvXiuORqjlHi5q+PYuA==}
    engines: {node: '>=10.16.0'}

  bytes@3.1.2:
    resolution: {integrity: sha512-/Nf7TyzTx6S3yRJObOAV7956r8cr2+Oj8AC5dt8wSP3BQAoeX58NoHyCU8P8zGkNXStjTSi6fzO6F0pBdcYbEg==}
    engines: {node: '>= 0.8'}

  cacheable-lookup@7.0.0:
    resolution: {integrity: sha512-+qJyx4xiKra8mZrcwhjMRMUhD5NR1R8esPkzIYxX96JiecFoxAXFuz/GpR3+ev4PE1WamHip78wV0vcmPQtp8w==}
    engines: {node: '>=14.16'}

  cacheable-request@10.2.14:
    resolution: {integrity: sha512-zkDT5WAF4hSSoUgyfg5tFIxz8XQK+25W/TLVojJTMKBaxevLBBtLxgqguAuVQB8PVW79FVjHcU+GJ9tVbDZ9mQ==}
    engines: {node: '>=14.16'}

  call-bind-apply-helpers@1.0.2:
    resolution: {integrity: sha512-Sp1ablJ0ivDkSzjcaJdxEunN5/XvksFJ2sMBFfq6x0ryhQV/2b/KwFe21cMpmHtPOSij8K99/wSfoEuTObmuMQ==}
    engines: {node: '>= 0.4'}

  call-bound@1.0.4:
    resolution: {integrity: sha512-+ys997U96po4Kx/ABpBCqhA9EuxJaQWDQg7295H4hBphv3IZg0boBKuwYpt4YXp6MZ5AmZQnU/tyMTlRpaSejg==}
    engines: {node: '>= 0.4'}

  callsites@3.1.0:
    resolution: {integrity: sha512-P8BjAsXvZS+VIDUI11hHCQEv74YT67YUi5JJFNWIqL235sBmjX4+qx9Muvls5ivyNENctx46xQLQ3aTuE7ssaQ==}
    engines: {node: '>=6'}

  camelcase@5.3.1:
    resolution: {integrity: sha512-L28STB170nwWS63UjtlEOE3dldQApaJXZkOI1uMFfzf3rRuPegHaHesyee+YxQ+W6SvRDQV6UrdOdRiR153wJg==}
    engines: {node: '>=6'}

  camelcase@6.3.0:
    resolution: {integrity: sha512-Gmy6FhYlCY7uOElZUSbxo2UCDH8owEk996gkbrpsgGtrJLM3J7jGxl9Ic7Qwwj4ivOE5AWZWRMecDdF7hqGjFA==}
    engines: {node: '>=10'}

  caniuse-lite@1.0.30001720:
    resolution: {integrity: sha512-Ec/2yV2nNPwb4DnTANEV99ZWwm3ZWfdlfkQbWSDDt+PsXEVYwlhPH8tdMaPunYTKKmz7AnHi2oNEi1GcmKCD8g==}

  chalk@4.1.2:
    resolution: {integrity: sha512-oKnbhFyRIXpUuez8iBMmyEa4nbj4IOQyuhc/wy9kY7/WVPcwIO9VA668Pu8RkO7+0G76SLROeyw9CpQ061i4mA==}
    engines: {node: '>=10'}

  chalk@5.4.1:
    resolution: {integrity: sha512-zgVZuo2WcZgfUEmsn6eO3kINexW8RAE4maiQ8QNs8CtpPCSyMiYsULR3HQYkm3w8FIA3SberyMJMSldGsW+U3w==}
    engines: {node: ^12.17.0 || ^14.13 || >=16.0.0}

  char-regex@1.0.2:
    resolution: {integrity: sha512-kWWXztvZ5SBQV+eRgKFeh8q5sLuZY2+8WUIzlxWVTg+oGwY14qylx1KbKzHd8P6ZYkAg0xyIDU9JMHhyJMZ1jw==}
    engines: {node: '>=10'}

  chardet@0.7.0:
    resolution: {integrity: sha512-mT8iDcrh03qDGRRmoA2hmBJnxpllMR+0/0qlzjqZES6NdiWDcZkCNAk4rPFZ9Q85r27unkiNNg8ZOiwZXBHwcA==}

  chokidar@4.0.3:
    resolution: {integrity: sha512-Qgzu8kfBvo+cA4962jnP1KkS6Dop5NS6g7R5LFYJr4b8Ub94PPQXUksCw9PvXoeXPRRddRNC5C1JQUR2SMGtnA==}
    engines: {node: '>= 14.16.0'}

  chrome-trace-event@1.0.4:
    resolution: {integrity: sha512-rNjApaLzuwaOTjCiT8lSDdGN1APCiqkChLMJxJPWLunPAt5fy8xgU9/jNOchV84wfIxrA0lRQB7oCT8jrn/wrQ==}
    engines: {node: '>=6.0'}

  ci-info@3.9.0:
    resolution: {integrity: sha512-NIxF55hv4nSqQswkAeiOi1r83xy8JldOFDTWiug55KBu9Jnblncd2U6ViHmYgHf01TPZS77NJBhBMKdWj9HQMQ==}
    engines: {node: '>=8'}

  cjs-module-lexer@1.4.3:
    resolution: {integrity: sha512-9z8TZaGM1pfswYeXrUpzPrkx8UnWYdhJclsiYMm6x/w5+nN+8Tf/LnAgfLGQCm59qAOxU8WwHEq2vNwF6i4j+Q==}

  class-transformer@0.5.1:
    resolution: {integrity: sha512-SQa1Ws6hUbfC98vKGxZH3KFY0Y1lm5Zm0SY8XX9zbK7FJCyVEac3ATW0RIpwzW+oOfmHE5PMPufDG9hCfoEOMw==}

  class-validator@0.14.2:
    resolution: {integrity: sha512-3kMVRF2io8N8pY1IFIXlho9r8IPUUIfHe2hYVtiebvAzU2XeQFXTv+XI4WX+TnXmtwXMDcjngcpkiPM0O9PvLw==}

  cli-cursor@3.1.0:
    resolution: {integrity: sha512-I/zHAwsKf9FqGoXM4WWRACob9+SNukZTd94DWF57E4toouRulbCxcUh6RKUEOQlYTHJnzkPMySvPNaaSLNfLZw==}
    engines: {node: '>=8'}

  cli-cursor@5.0.0:
    resolution: {integrity: sha512-aCj4O5wKyszjMmDT4tZj93kxyydN/K5zPWSCe6/0AV/AA1pqe5ZBIw0a2ZfPQV7lL5/yb5HsUreJ6UFAF1tEQw==}
    engines: {node: '>=18'}

  cli-spinners@2.9.2:
    resolution: {integrity: sha512-ywqV+5MmyL4E7ybXgKys4DugZbX0FC6LnwrhjuykIjnK9k8OQacQ7axGKnjDXWNhns0xot3bZI5h55H8yo9cJg==}
    engines: {node: '>=6'}

  cli-table3@0.6.5:
    resolution: {integrity: sha512-+W/5efTR7y5HRD7gACw9yQjqMVvEMLBHmboM/kPWam+H+Hmyrgjh6YncVKK122YZkXrLudzTuAukUw9FnMf7IQ==}
    engines: {node: 10.* || >= 12.*}

  cli-truncate@4.0.0:
    resolution: {integrity: sha512-nPdaFdQ0h/GEigbPClz11D0v/ZJEwxmeVZGeMo3Z5StPtUTkA9o1lD6QwoirYiSDzbcwn2XcjwmCp68W1IS4TA==}
    engines: {node: '>=18'}

  cli-width@4.1.0:
    resolution: {integrity: sha512-ouuZd4/dm2Sw5Gmqy6bGyNNNe1qt9RpmxveLSO7KcgsTnU7RXfsw+/bukWGo1abgBiMAic068rclZsO4IWmmxQ==}
    engines: {node: '>= 12'}

  cliui@8.0.1:
    resolution: {integrity: sha512-BSeNnyus75C4//NQ9gQt1/csTXyo/8Sb+afLAkzAptFuMsod9HFokGNudZpi/oQV73hnVK+sR+5PVRMd+Dr7YQ==}
    engines: {node: '>=12'}

  clone@1.0.4:
    resolution: {integrity: sha512-JQHZ2QMW6l3aH/j6xCqQThY/9OH4D/9ls34cgkUBiEeocRTU04tHfKPBsUK1PqZCUQM7GiA0IIXJSuXHI64Kbg==}
    engines: {node: '>=0.8'}

  co@4.6.0:
    resolution: {integrity: sha512-QVb0dM5HvG+uaxitm8wONl7jltx8dqhfU33DcqtOZcLSVIKSDDLDi7+0LbAKiyI8hD9u42m2YxXSkMGWThaecQ==}
    engines: {iojs: '>= 1.0.0', node: '>= 0.12.0'}

  collect-v8-coverage@1.0.2:
    resolution: {integrity: sha512-lHl4d5/ONEbLlJvaJNtsF/Lz+WvB07u2ycqTYbdrq7UypDXailES4valYb2eWiJFxZlVmpGekfqoxQhzyFdT4Q==}

  color-convert@2.0.1:
    resolution: {integrity: sha512-RRECPsj7iu/xb5oKYcsFHSppFNnsj/52OVTRKb4zP5onXwVF3zVmmToNcOfGC+CRDpfK/U584fMg38ZHCaElKQ==}
    engines: {node: '>=7.0.0'}

  color-name@1.1.4:
    resolution: {integrity: sha512-dOy+3AuW3a2wNbZHIuMZpTcgjGuLU/uBL/ubcZF9OXbDo8ff4O8yVp5Bf0efS8uEoYo5q4Fx7dY9OgQGXgAsQA==}

  colorette@2.0.20:
    resolution: {integrity: sha512-IfEDxwoWIjkeXL1eXcDiow4UbKjhLdq6/EuSVR9GMN7KVH3r9gQ83e73hsz1Nd1T3ijd5xv1wcWRYO+D6kCI2w==}

  combined-stream@1.0.8:
    resolution: {integrity: sha512-FQN4MRfuJeHf7cBbBMJFXhKSDq+2kAArBlmRBvcvFE5BB1HZKXtSFASDhdlz9zOYwxh8lDdnvmMOe/+5cdoEdg==}
    engines: {node: '>= 0.8'}

  commander@14.0.0:
    resolution: {integrity: sha512-2uM9rYjPvyq39NwLRqaiLtWHyDC1FvryJDa2ATTVims5YAS4PupsEQsDvP14FqhFr0P49CYDugi59xaxJlTXRA==}
    engines: {node: '>=20'}

  commander@2.20.3:
    resolution: {integrity: sha512-GpVkmM8vF2vQUkj2LvZmD35JxeJOLCwJ9cUkugyk2nuhbv3+mJvpLYYt+0+USMxE+oj+ey/lJEnhZw75x/OMcQ==}

  commander@4.1.1:
    resolution: {integrity: sha512-NOKm8xhkzAjzFx8B2v5OAHT+u5pRQc2UCa2Vq9jYL/31o2wi9mxBA7LIFs3sV5VSC49z6pEhfbMULvShKj26WA==}
    engines: {node: '>= 6'}

  commander@6.2.1:
    resolution: {integrity: sha512-U7VdrJFnJgo4xjrHpTzu0yrHPGImdsmD95ZlgYSEajAn2JKzDhDTPG9kBTefmObL2w/ngeZnilk+OV9CG3d7UA==}
    engines: {node: '>= 6'}

  commander@8.3.0:
    resolution: {integrity: sha512-OkTL9umf+He2DZkUq8f8J9of7yL6RJKI24dVITBmNfZBmri9zYZQrKkuXiKhyfPSu8tUhnVBB1iKXevvnlR4Ww==}
    engines: {node: '>= 12'}

  comment-json@4.2.5:
    resolution: {integrity: sha512-bKw/r35jR3HGt5PEPm1ljsQQGyCrR8sFGNiN5L+ykDHdpO8Smxkrkla9Yi6NkQyUrb8V54PGhfMs6NrIwtxtdw==}
    engines: {node: '>= 6'}

  compare-func@2.0.0:
    resolution: {integrity: sha512-zHig5N+tPWARooBnb0Zx1MFcdfpyJrfTJ3Y5L+IFvUm8rM74hHz66z0gw0x4tijh5CorKkKUCnW82R2vmpeCRA==}

  component-emitter@1.3.1:
    resolution: {integrity: sha512-T0+barUSQRTUQASh8bx02dl+DhF54GtIDY13Y3m9oWTklKbb3Wv974meRpeZ3lp1JpLVECWWNHC4vaG2XHXouQ==}

  concat-map@0.0.1:
    resolution: {integrity: sha512-/Srv4dswyQNBfohGpz9o6Yb3Gz3SrUDqBH5rTuhGR7ahtlbYKnVxw2bCFMRljaA7EXHaXZ8wsHdodFvbkhKmqg==}

  concat-stream@1.6.2:
    resolution: {integrity: sha512-27HBghJxjiZtIk3Ycvn/4kbJk/1uZuJFfuPEns6LaEvpvG1f0hTea8lilrouyo9mVc2GWdcEZ8OLoGmSADlrCw==}
    engines: {'0': node >= 0.8}

  consola@3.4.2:
    resolution: {integrity: sha512-5IKcdX0nnYavi6G7TtOhwkYzyjfJlatbjMjuLSfE2kYT5pMDOilZ4OvMhi637CcDICTmz3wARPoyhqyX1Y+XvA==}
    engines: {node: ^14.18.0 || >=16.10.0}

  content-disposition@0.5.4:
    resolution: {integrity: sha512-FveZTNuGw04cxlAiWbzi6zTAL/lhehaWbTtgluJh4/E95DqMwTmha3KZN1aAWA8cFIhHzMZUvLevkw5Rqk+tSQ==}
    engines: {node: '>= 0.6'}

  content-disposition@1.0.0:
    resolution: {integrity: sha512-Au9nRL8VNUut/XSzbQA38+M78dzP4D+eqg3gfJHMIHHYa3bg067xj1KxMUWj+VULbiZMowKngFFbKczUrNJ1mg==}
    engines: {node: '>= 0.6'}

  content-type@1.0.5:
    resolution: {integrity: sha512-nTjqfcBFEipKdXCv4YDQWCfmcLZKm81ldF0pAopTvyrFGVbcR6P/VAAd5G7N+0tTr8QqiU0tFadD6FK4NtJwOA==}
    engines: {node: '>= 0.6'}

  conventional-changelog-angular@7.0.0:
    resolution: {integrity: sha512-ROjNchA9LgfNMTTFSIWPzebCwOGFdgkEq45EnvvrmSLvCtAw0HSmrCs7/ty+wAeYUZyNay0YMUNYFTRL72PkBQ==}
    engines: {node: '>=16'}

  conventional-changelog-conventionalcommits@7.0.2:
    resolution: {integrity: sha512-NKXYmMR/Hr1DevQegFB4MwfM5Vv0m4UIxKZTTYuD98lpTknaZlSRrDOG4X7wIXpGkfsYxZTghUN+Qq+T0YQI7w==}
    engines: {node: '>=16'}

  conventional-commits-parser@5.0.0:
    resolution: {integrity: sha512-ZPMl0ZJbw74iS9LuX9YIAiW8pfM5p3yh2o/NbXHbkFuZzY5jvdi5jFycEOkmBW5H5I7nA+D6f3UcsCLP2vvSEA==}
    engines: {node: '>=16'}
    hasBin: true

  convert-source-map@2.0.0:
    resolution: {integrity: sha512-Kvp459HrV2FEJ1CAsi1Ku+MY3kasH19TFykTz2xWmMeq6bk2NU3XXvfJ+Q61m0xktWwt+1HSYf3JZsTms3aRJg==}

  cookie-signature@1.2.2:
    resolution: {integrity: sha512-D76uU73ulSXrD1UXF4KE2TMxVVwhsnCgfAyTg9k8P6KGZjlXKrOLe4dJQKI3Bxi5wjesZoFXJWElNWBjPZMbhg==}
    engines: {node: '>=6.6.0'}

  cookie@0.7.2:
    resolution: {integrity: sha512-yki5XnKuf750l50uGTllt6kKILY4nQ1eNIQatoXEByZ5dWgnKqbnqmTrBE5B4N7lrMJKQ2ytWMiTO2o0v6Ew/w==}
    engines: {node: '>= 0.6'}

  cookiejar@2.1.4:
    resolution: {integrity: sha512-LDx6oHrK+PhzLKJU9j5S7/Y3jM/mUHvD/DeI1WQmJn652iPC5Y4TBzC9l+5OMOXlyTTA+SmVUPm0HQUwpD5Jqw==}

  core-util-is@1.0.3:
    resolution: {integrity: sha512-ZQBvi1DcpJ4GDqanjucZ2Hj3wEO5pZDS89BWbkcrvdxksJorwUDDZamX9ldFkp9aw2lmBDLgkObEA4DWNJ9FYQ==}

  cors@2.8.5:
    resolution: {integrity: sha512-KIHbLJqu73RGr/hnbrO9uBeixNGuvSQjul/jdFvS/KFSIH1hWVd1ng7zOHx+YrEfInLG7q4n6GHQ9cDtxv/P6g==}
    engines: {node: '>= 0.10'}

  cosmiconfig-typescript-loader@6.1.0:
    resolution: {integrity: sha512-tJ1w35ZRUiM5FeTzT7DtYWAFFv37ZLqSRkGi2oeCK1gPhvaWjkAtfXvLmvE1pRfxxp9aQo6ba/Pvg1dKj05D4g==}
    engines: {node: '>=v18'}
    peerDependencies:
      '@types/node': '*'
      cosmiconfig: '>=9'
      typescript: '>=5'

  cosmiconfig@8.3.6:
    resolution: {integrity: sha512-kcZ6+W5QzcJ3P1Mt+83OUv/oHFqZHIx8DuxG6eZ5RGMERoLqp4BuGjhHLYGK+Kf5XVkQvqBSmAy/nGWN3qDgEA==}
    engines: {node: '>=14'}
    peerDependencies:
      typescript: '>=4.9.5'
    peerDependenciesMeta:
      typescript:
        optional: true

  cosmiconfig@9.0.0:
    resolution: {integrity: sha512-itvL5h8RETACmOTFc4UfIyB2RfEHi71Ax6E/PivVxq9NseKbOWpeyHEOIbmAw1rs8Ak0VursQNww7lf7YtUwzg==}
    engines: {node: '>=14'}
    peerDependencies:
      typescript: '>=4.9.5'
    peerDependenciesMeta:
      typescript:
        optional: true

  create-jest@29.7.0:
    resolution: {integrity: sha512-Adz2bdH0Vq3F53KEMJOoftQFutWCukm6J24wbPWRO4k1kMY7gS7ds/uoJkNuV8wDCtWWnuwGcJwpWcih+zEW1Q==}
    engines: {node: ^14.15.0 || ^16.10.0 || >=18.0.0}
    hasBin: true

  create-require@1.1.1:
    resolution: {integrity: sha512-dcKFX3jn0MpIaXjisoRvexIJVEKzaq7z2rZKxf+MSr9TkdmHmsU4m2lcLojrj/FHl8mk5VxMmYA+ftRkP/3oKQ==}

  cross-spawn@7.0.6:
    resolution: {integrity: sha512-uV2QOWP2nWzsy2aMp8aRibhi9dlzF5Hgh5SHaB9OiTGEyDTiJJyx0uy51QXdyWbtAHNua4XJzUKca3OzKUd3vA==}
    engines: {node: '>= 8'}

  dargs@8.1.0:
    resolution: {integrity: sha512-wAV9QHOsNbwnWdNW2FYvE1P56wtgSbM+3SZcdGiWQILwVjACCXDCI3Ai8QlCjMDB8YK5zySiXZYBiwGmNY3lnw==}
    engines: {node: '>=12'}

  debug@2.6.9:
    resolution: {integrity: sha512-bC7ElrdJaJnPbAP+1EotYvqZsb3ecl5wi6Bfi6BJTUcNowp6cvspg0jXznRTKDjm/E7AdgFBVeAPVMNcKGsHMA==}
    peerDependencies:
      supports-color: '*'
    peerDependenciesMeta:
      supports-color:
        optional: true

  debug@4.4.1:
    resolution: {integrity: sha512-KcKCqiftBJcZr++7ykoDIEwSa3XWowTfNPo92BYxjXiyYEVrUQh2aLyhxBCwww+heortUFxEJYcRzosstTEBYQ==}
    engines: {node: '>=6.0'}
    peerDependencies:
      supports-color: '*'
    peerDependenciesMeta:
      supports-color:
        optional: true

  decompress-response@6.0.0:
    resolution: {integrity: sha512-aW35yZM6Bb/4oJlZncMH2LCoZtJXTRxES17vE3hoRiowU2kWHaJKFkSBDnDR+cm9J+9QhXmREyIfv0pji9ejCQ==}
    engines: {node: '>=10'}

  dedent@1.6.0:
    resolution: {integrity: sha512-F1Z+5UCFpmQUzJa11agbyPVMbpgT/qA3/SKyJ1jyBgm7dUcUEa8v9JwDkerSQXfakBwFljIxhOJqGkjUwZ9FSA==}
    peerDependencies:
      babel-plugin-macros: ^3.1.0
    peerDependenciesMeta:
      babel-plugin-macros:
        optional: true

  deep-is@0.1.4:
    resolution: {integrity: sha512-oIPzksmTg4/MriiaYGO+okXDT7ztn/w3Eptv/+gSIdMdKsJo0u4CfYNFJPy+4SKMuCqGw2wxnA+URMg3t8a/bQ==}

  deepmerge@4.3.1:
    resolution: {integrity: sha512-3sUqbMEc77XqpdNO7FRyRog+eW3ph+GYCbj+rK+uYyRMuwsVy0rMiVtPn+QJlKFvWP/1PYpapqYn0Me2knFn+A==}
    engines: {node: '>=0.10.0'}

  defaults@1.0.4:
    resolution: {integrity: sha512-eFuaLoy/Rxalv2kr+lqMlUnrDWV+3j4pljOIJgLIhI058IQfWJ7vXhyEIHu+HtC738klGALYxOKDO0bQP3tg8A==}

  defaults@3.0.0:
    resolution: {integrity: sha512-RsqXDEAALjfRTro+IFNKpcPCt0/Cy2FqHSIlnomiJp9YGadpQnrtbRpSgN2+np21qHcIKiva4fiOQGjS9/qR/A==}
    engines: {node: '>=18'}

  defer-to-connect@2.0.1:
    resolution: {integrity: sha512-4tvttepXG1VaYGrRibk5EwJd1t4udunSOVMdLSAL6mId1ix438oPwPZMALY41FCijukO1L0twNcGsdzS7dHgDg==}
    engines: {node: '>=10'}

  delayed-stream@1.0.0:
    resolution: {integrity: sha512-ZySD7Nf91aLB0RxL4KGrKHBXl7Eds1DAmEdcoVawXnLD7SDhpNgtuII2aAkg7a7QS41jxPSZ17p4VdGnMHk3MQ==}
    engines: {node: '>=0.4.0'}

  depd@2.0.0:
    resolution: {integrity: sha512-g7nH6P6dyDioJogAAGprGpCtVImJhpPk/roCzdb3fIh61/s/nPsfR6onyMwkCAR/OlC3yBC0lESvUoQEAssIrw==}
    engines: {node: '>= 0.8'}

  detect-newline@3.1.0:
    resolution: {integrity: sha512-TLz+x/vEXm/Y7P7wn1EJFNLxYpUD4TgMosxY6fAVJUnJMbupHBOncxyWUG9OpTaH9EBD7uFI5LfEgmMOc54DsA==}
    engines: {node: '>=8'}

  dezalgo@1.0.4:
    resolution: {integrity: sha512-rXSP0bf+5n0Qonsb+SVVfNfIsimO4HEtmnIpPHY8Q1UCzKlQrDMfdobr8nJOOsRgWCyMRqeSBQzmWUMq7zvVig==}

  diff-sequences@29.6.3:
    resolution: {integrity: sha512-EjePK1srD3P08o2j4f0ExnylqRs5B9tJjcp9t1krH2qRi8CCdsYfwe9JgSLurFBWwq4uOlipzfk5fHNvwFKr8Q==}
    engines: {node: ^14.15.0 || ^16.10.0 || >=18.0.0}

  diff@4.0.2:
    resolution: {integrity: sha512-58lmxKSA4BNyLz+HHMUzlOEpg09FV+ev6ZMe3vJihgdxzgcwZ8VoEEPmALCZG9LmqfVoNMMKpttIYTVG6uDY7A==}
    engines: {node: '>=0.3.1'}

  dot-prop@5.3.0:
    resolution: {integrity: sha512-QM8q3zDe58hqUqjraQOmzZ1LIH9SWQJTlEKCH4kJ2oQvLZk7RbQXvtDM2XEq3fwkV9CCvvH4LA0AV+ogFsBM2Q==}
    engines: {node: '>=8'}

  dotenv-expand@12.0.1:
    resolution: {integrity: sha512-LaKRbou8gt0RNID/9RoI+J2rvXsBRPMV7p+ElHlPhcSARbCPDYcYG2s1TIzAfWv4YSgyY5taidWzzs31lNV3yQ==}
    engines: {node: '>=12'}

  dotenv@16.4.7:
    resolution: {integrity: sha512-47qPchRCykZC03FhkYAhrvwU4xDBFIj1QPqaarj6mdM/hgUzfPHcpkHJOn3mJAufFeeAxAzeGsr5X0M4k6fLZQ==}
    engines: {node: '>=12'}

  dunder-proto@1.0.1:
    resolution: {integrity: sha512-KIN/nDJBQRcXw0MLVhZE9iQHmG68qAVIBg9CqmUYjmQIhgij9U5MFvrqkUL5FbtyyzZuOeOt0zdeRe4UY7ct+A==}
    engines: {node: '>= 0.4'}

  eastasianwidth@0.2.0:
    resolution: {integrity: sha512-I88TYZWc9XiYHRQ4/3c5rjjfgkjhLyW2luGIheGERbNQ6OY7yTybanSpDXZa8y7VUP9YmDcYa+eyq4ca7iLqWA==}

  ee-first@1.1.1:
    resolution: {integrity: sha512-WMwm9LhRUo+WUaRN+vRuETqG89IgZphVSNkdFgeb6sS/E4OrDIN7t48CAewSHXc6C8lefD8KKfr5vY61brQlow==}

  ejs@3.1.10:
    resolution: {integrity: sha512-UeJmFfOrAQS8OJWPZ4qtgHyWExa088/MtK5UEyoJGFH67cDEXkZSviOiKRCZ4Xij0zxI3JECgYs3oKx+AizQBA==}
    engines: {node: '>=0.10.0'}
    hasBin: true

  electron-to-chromium@1.5.161:
    resolution: {integrity: sha512-hwtetwfKNZo/UlwHIVBlKZVdy7o8bIZxxKs0Mv/ROPiQQQmDgdm5a+KvKtBsxM8ZjFzTaCeLoodZ8jiBE3o9rA==}

  emittery@0.13.1:
    resolution: {integrity: sha512-DeWwawk6r5yR9jFgnDKYt4sLS0LmHJJi3ZOnb5/JdbYwj3nW+FxQnHIjhBKz8YLC7oRNPVM9NQ47I3CVx34eqQ==}
    engines: {node: '>=12'}

  emoji-regex@10.4.0:
    resolution: {integrity: sha512-EC+0oUMY1Rqm4O6LLrgjtYDvcVYTy7chDnM4Q7030tP4Kwj3u/pR6gP9ygnp2CJMK5Gq+9Q2oqmrFJAz01DXjw==}

  emoji-regex@8.0.0:
    resolution: {integrity: sha512-MSjYzcWNOA0ewAHpz0MxpYFvwg6yjy1NG3xteoqz644VCo/RPgnr1/GGt+ic3iJTzQ8Eu3TdM14SawnVUmGE6A==}

  emoji-regex@9.2.2:
    resolution: {integrity: sha512-L18DaJsXSUk2+42pv8mLs5jJT2hqFkFE4j21wOmgbUqsZ2hL72NsUU785g9RXgo3s0ZNgVl42TiHp3ZtOv/Vyg==}

  encodeurl@2.0.0:
    resolution: {integrity: sha512-Q0n9HRi4m6JuGIV1eFlmvJB7ZEVxu93IrMyiMsGC0lrMJMWzRgx6WGquyfQgZVb31vhGgXnfmPNNXmxnOkRBrg==}
    engines: {node: '>= 0.8'}

  enhanced-resolve@5.18.1:
    resolution: {integrity: sha512-ZSW3ma5GkcQBIpwZTSRAI8N71Uuwgs93IezB7mf7R60tC8ZbJideoDNKjHn2O9KIlx6rkGTTEk1xUCK2E1Y2Yg==}
    engines: {node: '>=10.13.0'}

  env-paths@2.2.1:
    resolution: {integrity: sha512-+h1lkLKhZMTYjog1VEpJNG7NZJWcuc2DDk/qsqSTRRCOXiLjeQ1d1/udrUGhqMxUgAlwKNZ0cf2uqan5GLuS2A==}
    engines: {node: '>=6'}

  environment@1.1.0:
    resolution: {integrity: sha512-xUtoPkMggbz0MPyPiIWr1Kp4aeWJjDZ6SMvURhimjdZgsRuDplF5/s9hcgGhyXMhs+6vpnuoiZ2kFiu3FMnS8Q==}
    engines: {node: '>=18'}

  error-ex@1.3.2:
    resolution: {integrity: sha512-7dFHNmqeFSEt2ZBsCriorKnn3Z2pj+fd9kmI6QoWw4//DL+icEBfc0U7qJCisqrTsKTjw4fNFy2pW9OqStD84g==}

  es-define-property@1.0.1:
    resolution: {integrity: sha512-e3nRfgfUZ4rNGL232gUgX06QNyyez04KdjFrF+LTRoOXmrOgFKDg4BCdsjW8EnT69eqdYGmRpJwiPVYNrCaW3g==}
    engines: {node: '>= 0.4'}

  es-errors@1.3.0:
    resolution: {integrity: sha512-Zf5H2Kxt2xjTvbJvP2ZWLEICxA6j+hAmMzIlypy4xcBg1vKVnx89Wy0GbS+kf5cwCVFFzdCFh2XSCFNULS6csw==}
    engines: {node: '>= 0.4'}

  es-module-lexer@1.7.0:
    resolution: {integrity: sha512-jEQoCwk8hyb2AZziIOLhDqpm5+2ww5uIE6lkO/6jcOCusfk6LhMHpXXfBLXTZ7Ydyt0j4VoUQv6uGNYbdW+kBA==}

  es-object-atoms@1.1.1:
    resolution: {integrity: sha512-FGgH2h8zKNim9ljj7dankFPcICIK9Cp5bm+c2gQSYePhpaG5+esrLODihIorn+Pe6FGJzWhXQotPv73jTaldXA==}
    engines: {node: '>= 0.4'}

  es-set-tostringtag@2.1.0:
    resolution: {integrity: sha512-j6vWzfrGVfyXxge+O0x5sh6cvxAog0a/4Rdd2K36zCMV5eJ+/+tOAngRO8cODMNWbVRdVlmGZQL2YS3yR8bIUA==}
    engines: {node: '>= 0.4'}

  escalade@3.2.0:
    resolution: {integrity: sha512-WUj2qlxaQtO4g6Pq5c29GTcWGDyd8itL8zTlipgECz3JesAiiOKotd8JU6otB3PACgG6xkJUyVhboMS+bje/jA==}
    engines: {node: '>=6'}

  escape-html@1.0.3:
    resolution: {integrity: sha512-NiSupZ4OeuGwr68lGIeym/ksIZMJodUGOSCZ/FSnTxcrekbvqrgdUxlJOMpijaKZVjAJrWrGs/6Jy8OMuyj9ow==}

  escape-string-regexp@2.0.0:
    resolution: {integrity: sha512-UpzcLCXolUWcNu5HtVMHYdXJjArjsF9C0aNnquZYY4uW/Vu0miy5YoWvbV345HauVvcAUnpRuhMMcqTcGOY2+w==}
    engines: {node: '>=8'}

  escape-string-regexp@4.0.0:
    resolution: {integrity: sha512-TtpcNJ3XAzx3Gq8sWRzJaVajRs0uVxA2YAkdb1jm2YkPz4G6egUFAyA3n5vtEIZefPk5Wa4UXbKuS5fKkJWdgA==}
    engines: {node: '>=10'}

  eslint-config-prettier@10.1.5:
    resolution: {integrity: sha512-zc1UmCpNltmVY34vuLRV61r1K27sWuX39E+uyUnY8xS2Bex88VV9cugG+UZbRSRGtGyFboj+D8JODyme1plMpw==}
    hasBin: true
    peerDependencies:
      eslint: '>=7.0.0'

  eslint-plugin-prettier@5.4.0:
    resolution: {integrity: sha512-BvQOvUhkVQM1i63iMETK9Hjud9QhqBnbtT1Zc642p9ynzBuCe5pybkOnvqZIBypXmMlsGcnU4HZ8sCTPfpAexA==}
    engines: {node: ^14.18.0 || >=16.0.0}
    peerDependencies:
      '@types/eslint': '>=8.0.0'
      eslint: '>=8.0.0'
      eslint-config-prettier: '>= 7.0.0 <10.0.0 || >=10.1.0'
      prettier: '>=3.0.0'
    peerDependenciesMeta:
      '@types/eslint':
        optional: true
      eslint-config-prettier:
        optional: true

  eslint-scope@5.1.1:
    resolution: {integrity: sha512-2NxwbF/hZ0KpepYN0cNbo+FN6XoK7GaHlQhgx/hIZl6Va0bF45RQOOwhLIy8lQDbuCiadSLCBnH2CFYquit5bw==}
    engines: {node: '>=8.0.0'}

  eslint-scope@8.3.0:
    resolution: {integrity: sha512-pUNxi75F8MJ/GdeKtVLSbYg4ZI34J6C0C7sbL4YOp2exGwen7ZsuBqKzUhXd0qMQ362yET3z+uPwKeg/0C2XCQ==}
    engines: {node: ^18.18.0 || ^20.9.0 || >=21.1.0}

  eslint-visitor-keys@3.4.3:
    resolution: {integrity: sha512-wpc+LXeiyiisxPlEkUzU6svyS1frIO3Mgxj1fdy7Pm8Ygzguax2N3Fa/D/ag1WqbOprdI+uY6wMUl8/a2G+iag==}
    engines: {node: ^12.22.0 || ^14.17.0 || >=16.0.0}

  eslint-visitor-keys@4.2.0:
    resolution: {integrity: sha512-UyLnSehNt62FFhSwjZlHmeokpRK59rcz29j+F1/aDgbkbRTk7wIc9XzdoasMUbRNKDM0qQt/+BJ4BrpFeABemw==}
    engines: {node: ^18.18.0 || ^20.9.0 || >=21.1.0}

  eslint@9.27.0:
    resolution: {integrity: sha512-ixRawFQuMB9DZ7fjU3iGGganFDp3+45bPOdaRurcFHSXO1e/sYwUX/FtQZpLZJR6SjMoJH8hR2pPEAfDyCoU2Q==}
    engines: {node: ^18.18.0 || ^20.9.0 || >=21.1.0}
    hasBin: true
    peerDependencies:
      jiti: '*'
    peerDependenciesMeta:
      jiti:
        optional: true

  espree@10.3.0:
    resolution: {integrity: sha512-0QYC8b24HWY8zjRnDTL6RiHfDbAWn63qb4LMj1Z4b076A4une81+z03Kg7l7mn/48PUTqoLptSXez8oknU8Clg==}
    engines: {node: ^18.18.0 || ^20.9.0 || >=21.1.0}

  esprima@4.0.1:
    resolution: {integrity: sha512-eGuFFw7Upda+g4p+QHvnW0RyTX/SVeJBDM/gCtMARO0cLuT2HcEKnTPvhjV6aGeqrCB/sbNop0Kszm0jsaWU4A==}
    engines: {node: '>=4'}
    hasBin: true

  esquery@1.6.0:
    resolution: {integrity: sha512-ca9pw9fomFcKPvFLXhBKUK90ZvGibiGOvRJNbjljY7s7uq/5YO4BOzcYtJqExdx99rF6aAcnRxHmcUHcz6sQsg==}
    engines: {node: '>=0.10'}

  esrecurse@4.3.0:
    resolution: {integrity: sha512-KmfKL3b6G+RXvP8N1vr3Tq1kL/oCFgn2NYXEtqP8/L3pKapUA4G8cFVaoF3SU323CD4XypR/ffioHmkti6/Tag==}
    engines: {node: '>=4.0'}

  estraverse@4.3.0:
    resolution: {integrity: sha512-39nnKffWz8xN1BU/2c79n9nB9HDzo0niYUqx6xyqUnyoAnQyyWpOTdZEeiCch8BBu515t4wp9ZmgVfVhn9EBpw==}
    engines: {node: '>=4.0'}

  estraverse@5.3.0:
    resolution: {integrity: sha512-MMdARuVEQziNTeJD8DgMqmhwR11BRQ/cBP+pLtYdSTnf3MIO8fFeiINEbX36ZdNlfU/7A9f3gUw49B3oQsvwBA==}
    engines: {node: '>=4.0'}

  esutils@2.0.3:
    resolution: {integrity: sha512-kVscqXk4OCp68SZ0dkgEKVi6/8ij300KBWTJq32P/dYeWTSwK41WyTxalN1eRmA5Z9UU/LX9D7FWSmV9SAYx6g==}
    engines: {node: '>=0.10.0'}

  etag@1.8.1:
    resolution: {integrity: sha512-aIL5Fx7mawVa300al2BnEE4iNvo1qETxLrPI/o05L7z6go7fCw1J6EQmbK4FmJ2AS7kgVF/KEZWufBfdClMcPg==}
    engines: {node: '>= 0.6'}

  eventemitter3@5.0.1:
    resolution: {integrity: sha512-GWkBvjiSZK87ELrYOSESUYeVIc9mvLLf/nXalMOS5dYrgZq9o5OVkbZAVM06CVxYsCwH9BDZFPlQTlPA1j4ahA==}

  events@3.3.0:
    resolution: {integrity: sha512-mQw+2fkQbALzQ7V0MY0IqdnXNOeTtP4r0lN9z7AAawCXgqea7bDii20AYrIBrFd/Hx0M2Ocz6S111CaFkUcb0Q==}
    engines: {node: '>=0.8.x'}

  execa@5.1.1:
    resolution: {integrity: sha512-8uSpZZocAZRBAPIEINJj3Lo9HyGitllczc27Eh5YYojjMFMn8yHMDMaUHE2Jqfq05D/wucwI4JGURyXt1vchyg==}
    engines: {node: '>=10'}

  exit@0.1.2:
    resolution: {integrity: sha512-Zk/eNKV2zbjpKzrsQ+n1G6poVbErQxJ0LBOJXaKZ1EViLzH+hrLu9cdXI4zw9dBQJslwBEpbQ2P1oS7nDxs6jQ==}
    engines: {node: '>= 0.8.0'}

  expect@29.7.0:
    resolution: {integrity: sha512-2Zks0hf1VLFYI1kbh0I5jP3KHHyCHpkfyHBzsSXRFgl/Bg9mWYfMW8oD+PdMPlEwy5HNsR9JutYy6pMeOh61nw==}
    engines: {node: ^14.15.0 || ^16.10.0 || >=18.0.0}

  express@5.1.0:
    resolution: {integrity: sha512-DT9ck5YIRU+8GYzzU5kT3eHGA5iL+1Zd0EutOmTE9Dtk+Tvuzd23VBU+ec7HPNSTxXYO55gPV/hq4pSBJDjFpA==}
    engines: {node: '>= 18'}

  ext-list@2.2.2:
    resolution: {integrity: sha512-u+SQgsubraE6zItfVA0tBuCBhfU9ogSRnsvygI7wht9TS510oLkBRXBsqopeUG/GBOIQyKZO9wjTqIu/sf5zFA==}
    engines: {node: '>=0.10.0'}

  ext-name@5.0.0:
    resolution: {integrity: sha512-yblEwXAbGv1VQDmow7s38W77hzAgJAO50ztBLMcUyUBfxv1HC+LGwtiEN+Co6LtlqT/5uwVOxsD4TNIilWhwdQ==}
    engines: {node: '>=4'}

  external-editor@3.1.0:
    resolution: {integrity: sha512-hMQ4CX1p1izmuLYyZqLMO/qGNw10wSv9QDCPfzXfyFrOaCSSoRfqE1Kf1s5an66J5JZC62NewG+mK49jOCtQew==}
    engines: {node: '>=4'}

  fast-deep-equal@3.1.3:
    resolution: {integrity: sha512-f3qQ9oQy9j2AhBe/H9VC91wLmKBCCU/gDOnKNAYG5hswO7BLKj09Hc5HYNz9cGI++xlpDCIgDaitVs03ATR84Q==}

  fast-diff@1.3.0:
    resolution: {integrity: sha512-VxPP4NqbUjj6MaAOafWeUn2cXWLcCtljklUtZf0Ind4XQ+QPtmA0b18zZy0jIQx+ExRVCR/ZQpBmik5lXshNsw==}

  fast-fifo@1.3.2:
    resolution: {integrity: sha512-/d9sfos4yxzpwkDkuN7k2SqFKtYNmCTzgfEpz82x34IM9/zc8KGxQoXg1liNC/izpRM/MBdt44Nmx41ZWqk+FQ==}

  fast-glob@3.3.3:
    resolution: {integrity: sha512-7MptL8U0cqcFdzIzwOTHoilX9x5BrNqye7Z/LuC7kCMRio1EMSyqRK3BEAUD7sXRq4iT4AzTVuZdhgQ2TCvYLg==}
    engines: {node: '>=8.6.0'}

  fast-json-stable-stringify@2.1.0:
    resolution: {integrity: sha512-lhd/wF+Lk98HZoTCtlVraHtfh5XYijIjalXck7saUtuanSDyLMxnHhSXEDJqHxD7msR8D0uCmqlkwjCV8xvwHw==}

  fast-levenshtein@2.0.6:
    resolution: {integrity: sha512-DCXu6Ifhqcks7TZKY3Hxp3y6qphY5SJZmrWMDrKcERSOXWQdMhU9Ig/PYrzyw/ul9jOIyh0N4M0tbC5hodg8dw==}

  fast-safe-stringify@2.1.1:
    resolution: {integrity: sha512-W+KJc2dmILlPplD/H4K9l9LcAHAfPtP6BY84uVLXQ6Evcz9Lcg33Y2z1IVblT6xdY54PXYVHEv+0Wpq8Io6zkA==}

  fast-uri@3.0.6:
    resolution: {integrity: sha512-Atfo14OibSv5wAp4VWNsFYE1AchQRTv9cBGWET4pZWHzYshFSS9NQI6I57rdKn9croWVMbYFbLhJ+yJvmZIIHw==}

  fastq@1.19.1:
    resolution: {integrity: sha512-GwLTyxkCXjXbxqIhTsMI2Nui8huMPtnxg7krajPJAjnEG/iiOS7i+zCtWGZR9G0NBKbXKh6X9m9UIsYX/N6vvQ==}

  fb-watchman@2.0.2:
    resolution: {integrity: sha512-p5161BqbuCaSnB8jIbzQHOlpgsPmK5rJVDfDKO91Axs5NC1uu3HRQm6wt9cd9/+GtQQIO53JdGXXoyDpTAsgYA==}

  fflate@0.8.2:
    resolution: {integrity: sha512-cPJU47OaAoCbg0pBvzsgpTPhmhqI5eJjh/JIu8tPj5q+T7iLvW/JAYUqmE7KOB4R1ZyEhzBaIQpQpardBF5z8A==}

  file-entry-cache@8.0.0:
    resolution: {integrity: sha512-XXTUwCvisa5oacNGRP9SfNtYBNAMi+RPwBFmblZEF7N7swHYQS6/Zfk7SRwx4D5j3CH211YNRco1DEMNVfZCnQ==}
    engines: {node: '>=16.0.0'}

  file-type@19.6.0:
    resolution: {integrity: sha512-VZR5I7k5wkD0HgFnMsq5hOsSc710MJMu5Nc5QYsbe38NN5iPV/XTObYLc/cpttRTf6lX538+5uO1ZQRhYibiZQ==}
    engines: {node: '>=18'}

  file-type@21.0.0:
    resolution: {integrity: sha512-ek5xNX2YBYlXhiUXui3D/BXa3LdqPmoLJ7rqEx2bKJ7EAUEfmXgW0Das7Dc6Nr9MvqaOnIqiPV0mZk/r/UpNAg==}
    engines: {node: '>=20'}

  filelist@1.0.4:
    resolution: {integrity: sha512-w1cEuf3S+DrLCQL7ET6kz+gmlJdbq9J7yXCSjK/OZCPA+qEN1WyF4ZAf0YYJa4/shHJra2t/d/r8SV4Ji+x+8Q==}

  filename-reserved-regex@3.0.0:
    resolution: {integrity: sha512-hn4cQfU6GOT/7cFHXBqeBg2TbrMBgdD0kcjLhvSQYYwm3s4B6cjvBfb7nBALJLAXqmU5xajSa7X2NnUud/VCdw==}
    engines: {node: ^12.20.0 || ^14.13.1 || >=16.0.0}

  filenamify@6.0.0:
    resolution: {integrity: sha512-vqIlNogKeyD3yzrm0yhRMQg8hOVwYcYRfjEoODd49iCprMn4HL85gK3HcykQE53EPIpX3HcAbGA5ELQv216dAQ==}
    engines: {node: '>=16'}

  fill-range@7.1.1:
    resolution: {integrity: sha512-YsGpe3WHLK8ZYi4tWDg2Jy3ebRz2rXowDxnld4bkQB00cc/1Zw9AWnC0i9ztDJitivtQvaI9KaLyKrc+hBW0yg==}
    engines: {node: '>=8'}

  finalhandler@2.1.0:
    resolution: {integrity: sha512-/t88Ty3d5JWQbWYgaOGCCYfXRwV1+be02WqYYlL6h0lEiUAMPM8o8qKGO01YIkOHzka2up08wvgYD0mDiI+q3Q==}
    engines: {node: '>= 0.8'}

  find-up@4.1.0:
    resolution: {integrity: sha512-PpOwAdQ/YlXQ2vj8a3h8IipDuYRi3wceVQQGYWxNINccq40Anw7BlsEXCMbt1Zt+OLA6Fq9suIpIWD0OsnISlw==}
    engines: {node: '>=8'}

  find-up@5.0.0:
    resolution: {integrity: sha512-78/PXT1wlLLDgTzDs7sjq9hzz0vXD+zn+7wypEe4fXQxCmdmqfGsEPQxmiCSQI3ajFV91bVSsvNtrJRiW6nGng==}
    engines: {node: '>=10'}

  find-up@7.0.0:
    resolution: {integrity: sha512-YyZM99iHrqLKjmt4LJDj58KI+fYyufRLBSYcqycxf//KpBk9FoewoGX0450m9nB44qrZnovzC2oeP5hUibxc/g==}
    engines: {node: '>=18'}

  find-versions@5.1.0:
    resolution: {integrity: sha512-+iwzCJ7C5v5KgcBuueqVoNiHVoQpwiUK5XFLjf0affFTep+Wcw93tPvmb8tqujDNmzhBDPddnWV/qgWSXgq+Hg==}
    engines: {node: '>=12'}

  flat-cache@4.0.1:
    resolution: {integrity: sha512-f7ccFPK3SXFHpx15UIGyRJ/FJQctuKZ0zVuN3frBo4HnK3cay9VEW0R6yPYFHC0AgqhukPzKjq22t5DmAyqGyw==}
    engines: {node: '>=16'}

  flatted@3.3.3:
    resolution: {integrity: sha512-GX+ysw4PBCz0PzosHDepZGANEuFCMLrnRTiEy9McGjmkCQYwRq4A/X786G/fjM/+OjsWSU1ZrY5qyARZmO/uwg==}

  foreground-child@3.3.1:
    resolution: {integrity: sha512-gIXjKqtFuWEgzFRJA9WCQeSJLZDjgJUOMCMzxtvFq/37KojM1BFGufqsCy0r4qSQmYLsZYMeyRqzIWOMup03sw==}
    engines: {node: '>=14'}

  fork-ts-checker-webpack-plugin@9.1.0:
    resolution: {integrity: sha512-mpafl89VFPJmhnJ1ssH+8wmM2b50n+Rew5x42NeI2U78aRWgtkEtGmctp7iT16UjquJTjorEmIfESj3DxdW84Q==}
    engines: {node: '>=14.21.3'}
    peerDependencies:
      typescript: '>3.6.0'
      webpack: ^5.11.0

  form-data-encoder@2.1.4:
    resolution: {integrity: sha512-yDYSgNMraqvnxiEXO4hi88+YZxaHC6QKzb5N84iRCTDeRO7ZALpir/lVmf/uXUhnwUr2O4HU8s/n6x+yNjQkHw==}
    engines: {node: '>= 14.17'}

  form-data@4.0.2:
    resolution: {integrity: sha512-hGfm/slu0ZabnNt4oaRZ6uREyfCj6P4fT/n6A1rGV+Z0VdGXjfOhVUpkn6qVQONHGIFwmveGXyDs75+nr6FM8w==}
    engines: {node: '>= 6'}

  formidable@3.5.4:
    resolution: {integrity: sha512-YikH+7CUTOtP44ZTnUhR7Ic2UASBPOqmaRkRKxRbywPTe5VxF7RRCck4af9wutiZ/QKM5nME9Bie2fFaPz5Gug==}
    engines: {node: '>=14.0.0'}

  forwarded@0.2.0:
    resolution: {integrity: sha512-buRG0fpBtRHSTCOASe6hD258tEubFoRLb4ZNA6NxMVHNw2gOcwHo9wyablzMzOA5z9xA9L1KNjk/Nt6MT9aYow==}
    engines: {node: '>= 0.6'}

  fresh@2.0.0:
    resolution: {integrity: sha512-Rx/WycZ60HOaqLKAi6cHRKKI7zxWbJ31MhntmtwMoaTeF7XFH9hhBp8vITaMidfljRQ6eYWCKkaTK+ykVJHP2A==}
    engines: {node: '>= 0.8'}

  fs-extra@10.1.0:
    resolution: {integrity: sha512-oRXApq54ETRj4eMiFzGnHWGy+zo5raudjuxN0b8H7s/RU2oW0Wvsx9O0ACRN/kRq9E8Vu/ReskGB5o3ji+FzHQ==}
    engines: {node: '>=12'}

  fs-monkey@1.0.6:
    resolution: {integrity: sha512-b1FMfwetIKymC0eioW7mTywihSQE4oLzQn1dB6rZB5fx/3NpNEdAWeCSMB+60/AeT0TCXsxzAlcYVEFCTAksWg==}

  fs.realpath@1.0.0:
    resolution: {integrity: sha512-OO0pH2lK6a0hZnAdau5ItzHPI6pUlvI7jMVnxUQRtw4owF2wk8lOSabtGDCTP4Ggrg2MbGnWO9X8K1t4+fGMDw==}

  fsevents@2.3.3:
    resolution: {integrity: sha512-5xoDfX+fL7faATnagmWPpbFtwh/R77WmMMqqHGS65C3vvB0YHrgF+B1YmZ3441tMj5n63k0212XNoJwzlhffQw==}
    engines: {node: ^8.16.0 || ^10.6.0 || >=11.0.0}
    os: [darwin]

  function-bind@1.1.2:
    resolution: {integrity: sha512-7XHNxH7qX9xG5mIwxkhumTox/MIRNcOgDrxWsMt2pAr23WHp6MrRlN7FBSFpCpr+oVO0F744iUgR82nJMfG2SA==}

  generate-password@1.7.1:
    resolution: {integrity: sha512-9bVYY+16m7W7GczRBDqXE+VVuCX+bWNrfYKC/2p2JkZukFb2sKxT6E3zZ3mJGz7GMe5iRK0A/WawSL3jQfJuNQ==}

  gensync@1.0.0-beta.2:
    resolution: {integrity: sha512-3hN7NaskYvMDLQY55gnW3NQ+mesEAepTqlg+VEbj7zzqEMBVNhzcGYYeqFo/TlYz6eQiFcp1HcsCZO+nGgS8zg==}
    engines: {node: '>=6.9.0'}

  get-caller-file@2.0.5:
    resolution: {integrity: sha512-DyFP3BM/3YHTQOCUL/w0OZHR0lpKeGrxotcHWcqNEdnltqFwXVfhEBQ94eIo34AfQpo0rGki4cyIiftY06h2Fg==}
    engines: {node: 6.* || 8.* || >= 10.*}

  get-east-asian-width@1.3.0:
    resolution: {integrity: sha512-vpeMIQKxczTD/0s2CdEWHcb0eeJe6TFjxb+J5xgX7hScxqrGuyjmv4c1D4A/gelKfyox0gJJwIHF+fLjeaM8kQ==}
    engines: {node: '>=18'}

  get-intrinsic@1.3.0:
    resolution: {integrity: sha512-9fSjSaos/fRIVIp+xSJlE6lfwhES7LNtKaCBIamHsjr2na1BiABJPo0mOjjz8GJDURarmCPGqaiVg5mfjb98CQ==}
    engines: {node: '>= 0.4'}

  get-package-type@0.1.0:
    resolution: {integrity: sha512-pjzuKtY64GYfWizNAJ0fr9VqttZkNiK2iS430LtIHzjBEr6bX8Am2zm4sW4Ro5wjWW5cAlRL1qAMTcXbjNAO2Q==}
    engines: {node: '>=8.0.0'}

  get-proto@1.0.1:
    resolution: {integrity: sha512-sTSfBjoXBp89JvIKIefqw7U2CCebsc74kiY6awiGogKtoSGbgjYE/G/+l9sF3MWFPNc9IcoOC4ODfKHfxFmp0g==}
    engines: {node: '>= 0.4'}

  get-stream@6.0.1:
    resolution: {integrity: sha512-ts6Wi+2j3jQjqi70w5AlN8DFnkSwC+MqmxEzdEALB2qXZYV3X/b1CTfgPLGJNMeAWxdPfU8FO1ms3NUfaHCPYg==}
    engines: {node: '>=10'}

  get-stream@9.0.1:
    resolution: {integrity: sha512-kVCxPF3vQM/N0B1PmoqVUqgHP+EeVjmZSQn+1oCRPxd2P21P2F19lIgbR3HBosbB1PUhOAoctJnfEn2GbN2eZA==}
    engines: {node: '>=18'}

  git-raw-commits@4.0.0:
    resolution: {integrity: sha512-ICsMM1Wk8xSGMowkOmPrzo2Fgmfo4bMHLNX6ytHjajRJUqvHOw/TFapQ+QG75c3X/tTDDhOSRPGC52dDbNM8FQ==}
    engines: {node: '>=16'}
    hasBin: true

  glob-parent@5.1.2:
    resolution: {integrity: sha512-AOIgSQCepiJYwP3ARnGx+5VnTu2HBYdzbGP45eLw1vr3zB3vZLeyed1sC9hnbcOc9/SrMyM5RPQrkGz4aS9Zow==}
    engines: {node: '>= 6'}

  glob-parent@6.0.2:
    resolution: {integrity: sha512-XxwI8EOhVQgWp6iDL+3b0r86f4d6AX6zSU55HfB4ydCEuXLXc5FcYeOu+nnGftS4TEju/11rt4KJPTMgbfmv4A==}
    engines: {node: '>=10.13.0'}

  glob-to-regexp@0.4.1:
    resolution: {integrity: sha512-lkX1HJXwyMcprw/5YUZc2s7DrpAiHB21/V+E1rHUrVNokkvB6bqMzT0VfV6/86ZNabt1k14YOIaT7nDvOX3Iiw==}

  glob@11.0.1:
    resolution: {integrity: sha512-zrQDm8XPnYEKawJScsnM0QzobJxlT/kHOOlRTio8IH/GrmxRE5fjllkzdaHclIuNjUQTJYH2xHNIGfdpJkDJUw==}
    engines: {node: 20 || >=22}
    hasBin: true

  glob@7.2.3:
    resolution: {integrity: sha512-nFR0zLpU2YCaRxwoCJvL6UvCH2JFyFVIvwTLsIf21AuHlMskA1hhTdk+LlYJtOlYt9v6dvszD2BGRqBL+iQK9Q==}
    deprecated: Glob versions prior to v9 are no longer supported

  global-directory@4.0.1:
    resolution: {integrity: sha512-wHTUcDUoZ1H5/0iVqEudYW4/kAlN5cZ3j/bXn0Dpbizl9iaUVeWSHqiOjsgk6OW2bkLclbBjzewBz6weQ1zA2Q==}
    engines: {node: '>=18'}

  globals@11.12.0:
    resolution: {integrity: sha512-WOBp/EEGUiIsJSp7wcv/y6MO+lV9UoncWqxuFfm8eBwzWNgyfBd6Gz+IeKQ9jCmyhoH99g15M3T+QaVHFjizVA==}
    engines: {node: '>=4'}

  globals@14.0.0:
    resolution: {integrity: sha512-oahGvuMGQlPw/ivIYBjVSrWAfWLBeku5tpPE2fOPLi+WHffIWbuh2tCjhyQhTBPMf5E9jDEH4FOmTYgYwbKwtQ==}
    engines: {node: '>=18'}

  globals@16.2.0:
    resolution: {integrity: sha512-O+7l9tPdHCU320IigZZPj5zmRCFG9xHmx9cU8FqU2Rp+JN714seHV+2S9+JslCpY4gJwU2vOGox0wzgae/MCEg==}
    engines: {node: '>=18'}

  gopd@1.2.0:
    resolution: {integrity: sha512-ZUKRh6/kUFoAiTAtTYPZJ3hw9wNxx+BIBOijnlG9PnrJsCcSjs1wyyD6vJpaYtgnzDrKYRSqf3OO6Rfa93xsRg==}
    engines: {node: '>= 0.4'}

  got@13.0.0:
    resolution: {integrity: sha512-XfBk1CxOOScDcMr9O1yKkNaQyy865NbYs+F7dr4H0LZMVgCj2Le59k6PqbNHoL5ToeaEQUYh6c6yMfVcc6SJxA==}
    engines: {node: '>=16'}

  graceful-fs@4.2.11:
    resolution: {integrity: sha512-RbJ5/jmFcNNCcDV5o9eTnBLJ/HszWV0P73bc+Ff4nS/rJj+YaS6IGyiOL0VoBYX+l1Wrl3k63h/KrH+nhJ0XvQ==}

  graphemer@1.4.0:
    resolution: {integrity: sha512-EtKwoO6kxCL9WO5xipiHTZlSzBm7WLT627TqC/uVRd0HKmq8NXyebnNYxDoBi7wt8eTWrUrKXCOVaFq9x1kgag==}

  has-flag@4.0.0:
    resolution: {integrity: sha512-EykJT/Q1KjTWctppgIAgfSO0tKVuZUjhgMr17kqTumMl6Afv3EISleU7qZUzoXDFTAHTDC4NOoG/ZxU3EvlMPQ==}
    engines: {node: '>=8'}

  has-own-prop@2.0.0:
    resolution: {integrity: sha512-Pq0h+hvsVm6dDEa8x82GnLSYHOzNDt7f0ddFa3FqcQlgzEiptPqL+XrOJNavjOzSYiYWIrgeVYYgGlLmnxwilQ==}
    engines: {node: '>=8'}

  has-symbols@1.1.0:
    resolution: {integrity: sha512-1cDNdwJ2Jaohmb3sg4OmKaMBwuC48sYni5HUw2DvsC8LjGTLK9h+eb1X6RyuOHe4hT0ULCW68iomhjUoKUqlPQ==}
    engines: {node: '>= 0.4'}

  has-tostringtag@1.0.2:
    resolution: {integrity: sha512-NqADB8VjPFLM2V0VvHUewwwsw0ZWBaIdgo+ieHtK3hasLz4qeCRjYcqfB6AQrBggRKppKF8L52/VqdVsO47Dlw==}
    engines: {node: '>= 0.4'}

  hasown@2.0.2:
    resolution: {integrity: sha512-0hJU9SCPvmMzIBdZFqNPXWa6dqh7WdH0cII9y+CyS8rG3nL48Bclra9HmKhVVUHyPWNH5Y7xDwAB7bfgSjkUMQ==}
    engines: {node: '>= 0.4'}

  html-escaper@2.0.2:
    resolution: {integrity: sha512-H2iMtd0I4Mt5eYiapRdIDjp+XzelXQ0tFE4JS7YFwFevXXMmOp9myNrUvCg0D6ws8iqkRPBfKHgbwig1SmlLfg==}

  http-cache-semantics@4.2.0:
    resolution: {integrity: sha512-dTxcvPXqPvXBQpq5dUr6mEMJX4oIEFv6bwom3FDwKRDsuIjjJGANqhBuoAn9c1RQJIdAKav33ED65E2ys+87QQ==}

  http-errors@2.0.0:
    resolution: {integrity: sha512-FtwrG/euBzaEjYeRqOgly7G0qviiXoJWnvEH2Z1plBdXgbyjv34pHTSb9zoeHMyDy33+DWy5Wt9Wo+TURtOYSQ==}
    engines: {node: '>= 0.8'}

  http2-wrapper@2.2.1:
    resolution: {integrity: sha512-V5nVw1PAOgfI3Lmeaj2Exmeg7fenjhRUgz1lPSezy1CuhPYbgQtbQj4jZfEAEMlaL+vupsvhjqCyjzob0yxsmQ==}
    engines: {node: '>=10.19.0'}

  human-signals@2.1.0:
    resolution: {integrity: sha512-B4FFZ6q/T2jhhksgkbEW3HBvWIfDW85snkQgawt07S7J5QXTk6BkNV+0yAeZrM5QpMAdYlocGoljn0sJ/WQkFw==}
    engines: {node: '>=10.17.0'}

  husky@9.1.7:
    resolution: {integrity: sha512-5gs5ytaNjBrh5Ow3zrvdUUY+0VxIuWVL4i9irt6friV+BqdCfmV11CQTWMiBYWHbXhco+J1kHfTOUkePhCDvMA==}
    engines: {node: '>=18'}
    hasBin: true

  iconv-lite@0.4.24:
    resolution: {integrity: sha512-v3MXnZAcvnywkTUEZomIActle7RXXeedOR31wwl7VlyoXO4Qi9arvSenNQWne1TcRwhCL1HwLI21bEqdpj8/rA==}
    engines: {node: '>=0.10.0'}

  iconv-lite@0.6.3:
    resolution: {integrity: sha512-4fCk79wshMdzMp2rH06qWrJE4iolqLhCUH+OiuIgU++RB0+94NlDL81atO7GX55uUKueo0txHNtvEyI6D7WdMw==}
    engines: {node: '>=0.10.0'}

  ieee754@1.2.1:
    resolution: {integrity: sha512-dcyqhDvX1C46lXZcVqCpK+FtMRQVdIMN6/Df5js2zouUsqG7I6sFxitIC+7KYK29KdXOLHdu9zL4sFnoVQnqaA==}

  ignore@5.3.2:
    resolution: {integrity: sha512-hsBTNUqQTDwkWtcdYI2i06Y/nUBEsNEDJKjWdigLvegy8kDuJAS8uRlpkkcQpyEXL0Z/pjDy5HBmMjRCJ2gq+g==}
    engines: {node: '>= 4'}

  ignore@7.0.4:
    resolution: {integrity: sha512-gJzzk+PQNznz8ysRrC0aOkBNVRBDtE1n53IqyqEf3PXrYwomFs5q4pGMizBMJF+ykh03insJ27hB8gSrD2Hn8A==}
    engines: {node: '>= 4'}

  import-fresh@3.3.1:
    resolution: {integrity: sha512-TR3KfrTZTYLPB6jUjfx6MF9WcWrHL9su5TObK4ZkYgBdWKPOFoSoQIdEuTuR82pmtxH2spWG9h6etwfr1pLBqQ==}
    engines: {node: '>=6'}

  import-local@3.2.0:
    resolution: {integrity: sha512-2SPlun1JUPWoM6t3F0dw0FkCF/jWY8kttcY4f599GLTSjh2OCuuhdTkJQsEcZzBqbXZGKMK2OqW1oZsjtf/gQA==}
    engines: {node: '>=8'}
    hasBin: true

  import-meta-resolve@4.1.0:
    resolution: {integrity: sha512-I6fiaX09Xivtk+THaMfAwnA3MVA5Big1WHF1Dfx9hFuvNIWpXnorlkzhcQf6ehrqQiiZECRt1poOAkPmer3ruw==}

  imurmurhash@0.1.4:
    resolution: {integrity: sha512-JmXMZ6wuvDmLiHEml9ykzqO6lwFbof0GG4IkcGaENdCRDDmMVnny7s5HsIgHCbaq0w2MyPhDqkhTUgS2LU2PHA==}
    engines: {node: '>=0.8.19'}

  inflight@1.0.6:
    resolution: {integrity: sha512-k92I/b08q4wvFscXCLvqfsHCrjrF7yiXsQuIVvVE7N82W3+aqpzuUdBbfhWcy/FZR3/4IgflMgKLOsvPDrGCJA==}
    deprecated: This module is not supported, and leaks memory. Do not use it. Check out lru-cache if you want a good and tested way to coalesce async requests by a key value, which is much more comprehensive and powerful.

  inherits@2.0.4:
    resolution: {integrity: sha512-k/vGaX4/Yla3WzyMCvTQOXYeIHvqOKtnqBduzTHpzpQZzAskKMhZ2K+EnBiSM9zGSoIFeMpXKxa4dYeZIQqewQ==}

  ini@4.1.1:
    resolution: {integrity: sha512-QQnnxNyfvmHFIsj7gkPcYymR8Jdw/o7mp5ZFihxn6h8Ci6fh3Dx4E1gPjpQEpIuPo9XVNY/ZUwh4BPMjGyL01g==}
    engines: {node: ^14.17.0 || ^16.13.0 || >=18.0.0}

  inspect-with-kind@1.0.5:
    resolution: {integrity: sha512-MAQUJuIo7Xqk8EVNP+6d3CKq9c80hi4tjIbIAT6lmGW9W6WzlHiu9PS8uSuUYU+Do+j1baiFp3H25XEVxDIG2g==}

  ipaddr.js@1.9.1:
    resolution: {integrity: sha512-0KI/607xoxSToH7GjN1FfSbLoU0+btTicjsQSWQlh/hZykN8KpmMf7uYwPW3R+akZ6R/w18ZlXSHBYXiYUPO3g==}
    engines: {node: '>= 0.10'}

  is-arrayish@0.2.1:
    resolution: {integrity: sha512-zz06S8t0ozoDXMG+ube26zeCTNXcKIPJZJi8hBrF4idCLms4CG9QtK7qBl1boi5ODzFpjswb5JPmHCbMpjaYzg==}

  is-core-module@2.16.1:
    resolution: {integrity: sha512-UfoeMA6fIJ8wTYFEUjelnaGI67v6+N7qXJEvQuIGa99l4xsCruSYOVSQ0uPANn4dAzm8lkYPaKLrrijLq7x23w==}
    engines: {node: '>= 0.4'}

  is-extglob@2.1.1:
    resolution: {integrity: sha512-SbKbANkN603Vi4jEZv49LeVJMn4yGwsbzZworEoyEiutsN3nJYdbO36zfhGJ6QEDpOZIFkDtnq5JRxmvl3jsoQ==}
    engines: {node: '>=0.10.0'}

  is-fullwidth-code-point@3.0.0:
    resolution: {integrity: sha512-zymm5+u+sCsSWyD9qNaejV3DFvhCKclKdizYaJUuHA83RLjb7nSuGnddCHGv0hk+KY7BMAlsWeK4Ueg6EV6XQg==}
    engines: {node: '>=8'}

  is-fullwidth-code-point@4.0.0:
    resolution: {integrity: sha512-O4L094N2/dZ7xqVdrXhh9r1KODPJpFms8B5sGdJLPy664AgvXsreZUyCQQNItZRDlYug4xStLjNp/sz3HvBowQ==}
    engines: {node: '>=12'}

  is-fullwidth-code-point@5.0.0:
    resolution: {integrity: sha512-OVa3u9kkBbw7b8Xw5F9P+D/T9X+Z4+JruYVNapTjPYZYUznQ5YfWeFkOj606XYYW8yugTfC8Pj0hYqvi4ryAhA==}
    engines: {node: '>=18'}

  is-generator-fn@2.1.0:
    resolution: {integrity: sha512-cTIB4yPYL/Grw0EaSzASzg6bBy9gqCofvWN8okThAYIxKJZC+udlRAmGbM0XLeniEJSs8uEgHPGuHSe1XsOLSQ==}
    engines: {node: '>=6'}

  is-glob@4.0.3:
    resolution: {integrity: sha512-xelSayHH36ZgE7ZWhli7pW34hNbNl8Ojv5KVmkJD4hBdD3th8Tfk9vYasLM+mXWOZhFkgZfxhLSnrwRr4elSSg==}
    engines: {node: '>=0.10.0'}

  is-interactive@1.0.0:
    resolution: {integrity: sha512-2HvIEKRoqS62guEC+qBjpvRubdX910WCMuJTZ+I9yvqKU2/12eSL549HMwtabb4oupdj2sMP50k+XJfB/8JE6w==}
    engines: {node: '>=8'}

  is-number@7.0.0:
    resolution: {integrity: sha512-41Cifkg6e8TylSpdtTpeLVMqvSBEVzTttHvERD741+pnZ8ANv0004MRL43QKPDlK9cGvNp6NZWZUBlbGXYxxng==}
    engines: {node: '>=0.12.0'}

  is-obj@2.0.0:
    resolution: {integrity: sha512-drqDG3cbczxxEJRoOXcOjtdp1J/lyp1mNn0xaznRs8+muBhgQcrnbspox5X5fOw0HnMnbfDzvnEMEtqDEJEo8w==}
    engines: {node: '>=8'}

  is-plain-obj@1.1.0:
    resolution: {integrity: sha512-yvkRyxmFKEOQ4pNXCmJG5AEQNlXJS5LaONXo5/cLdTZdWvsZ1ioJEonLGAosKlMWE8lwUy/bJzMjcw8az73+Fg==}
    engines: {node: '>=0.10.0'}

  is-promise@4.0.0:
    resolution: {integrity: sha512-hvpoI6korhJMnej285dSg6nu1+e6uxs7zG3BYAm5byqDsgJNWwxzM6z6iZiAgQR4TJ30JmBTOwqZUw3WlyH3AQ==}

  is-stream@2.0.1:
    resolution: {integrity: sha512-hFoiJiTl63nn+kstHGBtewWSKnQLpyb155KHheA1l39uvtO9nWIop1p3udqPcUd/xbF1VLMO4n7OI6p7RbngDg==}
    engines: {node: '>=8'}

  is-stream@4.0.1:
    resolution: {integrity: sha512-Dnz92NInDqYckGEUJv689RbRiTSEHCQ7wOVeALbkOz999YpqT46yMRIGtSNl2iCL1waAZSx40+h59NV/EwzV/A==}
    engines: {node: '>=18'}

  is-text-path@2.0.0:
    resolution: {integrity: sha512-+oDTluR6WEjdXEJMnC2z6A4FRwFoYuvShVVEGsS7ewc0UTi2QtAKMDJuL4BDEVt+5T7MjFo12RP8ghOM75oKJw==}
    engines: {node: '>=8'}

  is-unicode-supported@0.1.0:
    resolution: {integrity: sha512-knxG2q4UC3u8stRGyAVJCOdxFmv5DZiRcdlIaAQXAbSfJya+OhopNotLQrstBhququ4ZpuKbDc/8S6mgXgPFPw==}
    engines: {node: '>=10'}

  isarray@1.0.0:
    resolution: {integrity: sha512-VLghIWNM6ELQzo7zwmcg0NmTVyWKYjvIeM83yjp0wRDTmUnrM678fQbcKBo6n2CJEF0szoG//ytg+TKla89ALQ==}

  isexe@2.0.0:
    resolution: {integrity: sha512-RHxMLp9lnKHGHRng9QFhRCMbYAcVpn69smSGcq3f36xjgVVWThj4qqLbTLlq7Ssj8B+fIQ1EuCEGI2lKsyQeIw==}

  istanbul-lib-coverage@3.2.2:
    resolution: {integrity: sha512-O8dpsF+r0WV/8MNRKfnmrtCWhuKjxrq2w+jpzBL5UZKTi2LeVWnWOmWRxFlesJONmc+wLAGvKQZEOanko0LFTg==}
    engines: {node: '>=8'}

  istanbul-lib-instrument@5.2.1:
    resolution: {integrity: sha512-pzqtp31nLv/XFOzXGuvhCb8qhjmTVo5vjVk19XE4CRlSWz0KoeJ3bw9XsA7nOp9YBf4qHjwBxkDzKcME/J29Yg==}
    engines: {node: '>=8'}

  istanbul-lib-instrument@6.0.3:
    resolution: {integrity: sha512-Vtgk7L/R2JHyyGW07spoFlB8/lpjiOLTjMdms6AFMraYt3BaJauod/NGrfnVG/y4Ix1JEuMRPDPEj2ua+zz1/Q==}
    engines: {node: '>=10'}

  istanbul-lib-report@3.0.1:
    resolution: {integrity: sha512-GCfE1mtsHGOELCU8e/Z7YWzpmybrx/+dSTfLrvY8qRmaY6zXTKWn6WQIjaAFw069icm6GVMNkgu0NzI4iPZUNw==}
    engines: {node: '>=10'}

  istanbul-lib-source-maps@4.0.1:
    resolution: {integrity: sha512-n3s8EwkdFIJCG3BPKBYvskgXGoy88ARzvegkitk60NxRdwltLOTaH7CUiMRXvwYorl0Q712iEjcWB+fK/MrWVw==}
    engines: {node: '>=10'}

  istanbul-reports@3.1.7:
    resolution: {integrity: sha512-BewmUXImeuRk2YY0PVbxgKAysvhRPUQE0h5QRM++nVWyubKGV0l8qQ5op8+B2DOmwSe63Jivj0BjkPQVf8fP5g==}
    engines: {node: '>=8'}

  iterare@1.2.1:
    resolution: {integrity: sha512-RKYVTCjAnRthyJes037NX/IiqeidgN1xc3j1RjFfECFp28A1GVwK9nA+i0rJPaHqSZwygLzRnFlzUuHFoWWy+Q==}
    engines: {node: '>=6'}

  jackspeak@4.1.1:
    resolution: {integrity: sha512-zptv57P3GpL+O0I7VdMJNBZCu+BPHVQUk55Ft8/QCJjTVxrnJHuVuX/0Bl2A6/+2oyR/ZMEuFKwmzqqZ/U5nPQ==}
    engines: {node: 20 || >=22}

  jake@10.9.2:
    resolution: {integrity: sha512-2P4SQ0HrLQ+fw6llpLnOaGAvN2Zu6778SJMrCUwns4fOoG9ayrTiZk3VV8sCPkVZF8ab0zksVpS8FDY5pRCNBA==}
    engines: {node: '>=10'}
    hasBin: true

  javascript-natural-sort@0.7.1:
    resolution: {integrity: sha512-nO6jcEfZWQXDhOiBtG2KvKyEptz7RVbpGP4vTD2hLBdmNQSsCiicO2Ioinv6UI4y9ukqnBpy+XZ9H6uLNgJTlw==}

  jest-changed-files@29.7.0:
    resolution: {integrity: sha512-fEArFiwf1BpQ+4bXSprcDc3/x4HSzL4al2tozwVpDFpsxALjLYdyiIK4e5Vz66GQJIbXJ82+35PtysofptNX2w==}
    engines: {node: ^14.15.0 || ^16.10.0 || >=18.0.0}

  jest-circus@29.7.0:
    resolution: {integrity: sha512-3E1nCMgipcTkCocFwM90XXQab9bS+GMsjdpmPrlelaxwD93Ad8iVEjX/vvHPdLPnFf+L40u+5+iutRdA1N9myw==}
    engines: {node: ^14.15.0 || ^16.10.0 || >=18.0.0}

  jest-cli@29.7.0:
    resolution: {integrity: sha512-OVVobw2IubN/GSYsxETi+gOe7Ka59EFMR/twOU3Jb2GnKKeMGJB5SGUUrEz3SFVmJASUdZUzy83sLNNQ2gZslg==}
    engines: {node: ^14.15.0 || ^16.10.0 || >=18.0.0}
    hasBin: true
    peerDependencies:
      node-notifier: ^8.0.1 || ^9.0.0 || ^10.0.0
    peerDependenciesMeta:
      node-notifier:
        optional: true

  jest-config@29.7.0:
    resolution: {integrity: sha512-uXbpfeQ7R6TZBqI3/TxCU4q4ttk3u0PJeC+E0zbfSoSjq6bJ7buBPxzQPL0ifrkY4DNu4JUdk0ImlBUYi840eQ==}
    engines: {node: ^14.15.0 || ^16.10.0 || >=18.0.0}
    peerDependencies:
      '@types/node': '*'
      ts-node: '>=9.0.0'
    peerDependenciesMeta:
      '@types/node':
        optional: true
      ts-node:
        optional: true

  jest-diff@29.7.0:
    resolution: {integrity: sha512-LMIgiIrhigmPrs03JHpxUh2yISK3vLFPkAodPeo0+BuF7wA2FoQbkEg1u8gBYBThncu7e1oEDUfIXVuTqLRUjw==}
    engines: {node: ^14.15.0 || ^16.10.0 || >=18.0.0}

  jest-docblock@29.7.0:
    resolution: {integrity: sha512-q617Auw3A612guyaFgsbFeYpNP5t2aoUNLwBUbc/0kD1R4t9ixDbyFTHd1nok4epoVFpr7PmeWHrhvuV3XaJ4g==}
    engines: {node: ^14.15.0 || ^16.10.0 || >=18.0.0}

  jest-each@29.7.0:
    resolution: {integrity: sha512-gns+Er14+ZrEoC5fhOfYCY1LOHHr0TI+rQUHZS8Ttw2l7gl+80eHc/gFf2Ktkw0+SIACDTeWvpFcv3B04VembQ==}
    engines: {node: ^14.15.0 || ^16.10.0 || >=18.0.0}

  jest-environment-node@29.7.0:
    resolution: {integrity: sha512-DOSwCRqXirTOyheM+4d5YZOrWcdu0LNZ87ewUoywbcb2XR4wKgqiG8vNeYwhjFMbEkfju7wx2GYH0P2gevGvFw==}
    engines: {node: ^14.15.0 || ^16.10.0 || >=18.0.0}

  jest-get-type@29.6.3:
    resolution: {integrity: sha512-zrteXnqYxfQh7l5FHyL38jL39di8H8rHoecLH3JNxH3BwOrBsNeabdap5e0I23lD4HHI8W5VFBZqG4Eaq5LNcw==}
    engines: {node: ^14.15.0 || ^16.10.0 || >=18.0.0}

  jest-haste-map@29.7.0:
    resolution: {integrity: sha512-fP8u2pyfqx0K1rGn1R9pyE0/KTn+G7PxktWidOBTqFPLYX0b9ksaMFkhK5vrS3DVun09pckLdlx90QthlW7AmA==}
    engines: {node: ^14.15.0 || ^16.10.0 || >=18.0.0}

  jest-leak-detector@29.7.0:
    resolution: {integrity: sha512-kYA8IJcSYtST2BY9I+SMC32nDpBT3J2NvWJx8+JCuCdl/CR1I4EKUJROiP8XtCcxqgTTBGJNdbB1A8XRKbTetw==}
    engines: {node: ^14.15.0 || ^16.10.0 || >=18.0.0}

  jest-matcher-utils@29.7.0:
    resolution: {integrity: sha512-sBkD+Xi9DtcChsI3L3u0+N0opgPYnCRPtGcQYrgXmR+hmt/fYfWAL0xRXYU8eWOdfuLgBe0YCW3AFtnRLagq/g==}
    engines: {node: ^14.15.0 || ^16.10.0 || >=18.0.0}

  jest-message-util@29.7.0:
    resolution: {integrity: sha512-GBEV4GRADeP+qtB2+6u61stea8mGcOT4mCtrYISZwfu9/ISHFJ/5zOMXYbpBE9RsS5+Gb63DW4FgmnKJ79Kf6w==}
    engines: {node: ^14.15.0 || ^16.10.0 || >=18.0.0}

  jest-mock@29.7.0:
    resolution: {integrity: sha512-ITOMZn+UkYS4ZFh83xYAOzWStloNzJFO2s8DWrE4lhtGD+AorgnbkiKERe4wQVBydIGPx059g6riW5Btp6Llnw==}
    engines: {node: ^14.15.0 || ^16.10.0 || >=18.0.0}

  jest-pnp-resolver@1.2.3:
    resolution: {integrity: sha512-+3NpwQEnRoIBtx4fyhblQDPgJI0H1IEIkX7ShLUjPGA7TtUTvI1oiKi3SR4oBR0hQhQR80l4WAe5RrXBwWMA8w==}
    engines: {node: '>=6'}
    peerDependencies:
      jest-resolve: '*'
    peerDependenciesMeta:
      jest-resolve:
        optional: true

  jest-regex-util@29.6.3:
    resolution: {integrity: sha512-KJJBsRCyyLNWCNBOvZyRDnAIfUiRJ8v+hOBQYGn8gDyF3UegwiP4gwRR3/SDa42g1YbVycTidUF3rKjyLFDWbg==}
    engines: {node: ^14.15.0 || ^16.10.0 || >=18.0.0}

  jest-resolve-dependencies@29.7.0:
    resolution: {integrity: sha512-un0zD/6qxJ+S0et7WxeI3H5XSe9lTBBR7bOHCHXkKR6luG5mwDDlIzVQ0V5cZCuoTgEdcdwzTghYkTWfubi+nA==}
    engines: {node: ^14.15.0 || ^16.10.0 || >=18.0.0}

  jest-resolve@29.7.0:
    resolution: {integrity: sha512-IOVhZSrg+UvVAshDSDtHyFCCBUl/Q3AAJv8iZ6ZjnZ74xzvwuzLXid9IIIPgTnY62SJjfuupMKZsZQRsCvxEgA==}
    engines: {node: ^14.15.0 || ^16.10.0 || >=18.0.0}

  jest-runner@29.7.0:
    resolution: {integrity: sha512-fsc4N6cPCAahybGBfTRcq5wFR6fpLznMg47sY5aDpsoejOcVYFb07AHuSnR0liMcPTgBsA3ZJL6kFOjPdoNipQ==}
    engines: {node: ^14.15.0 || ^16.10.0 || >=18.0.0}

  jest-runtime@29.7.0:
    resolution: {integrity: sha512-gUnLjgwdGqW7B4LvOIkbKs9WGbn+QLqRQQ9juC6HndeDiezIwhDP+mhMwHWCEcfQ5RUXa6OPnFF8BJh5xegwwQ==}
    engines: {node: ^14.15.0 || ^16.10.0 || >=18.0.0}

  jest-snapshot@29.7.0:
    resolution: {integrity: sha512-Rm0BMWtxBcioHr1/OX5YCP8Uov4riHvKPknOGs804Zg9JGZgmIBkbtlxJC/7Z4msKYVbIJtfU+tKb8xlYNfdkw==}
    engines: {node: ^14.15.0 || ^16.10.0 || >=18.0.0}

  jest-util@29.7.0:
    resolution: {integrity: sha512-z6EbKajIpqGKU56y5KBUgy1dt1ihhQJgWzUlZHArA/+X2ad7Cb5iF+AK1EWVL/Bo7Rz9uurpqw6SiBCefUbCGA==}
    engines: {node: ^14.15.0 || ^16.10.0 || >=18.0.0}

  jest-validate@29.7.0:
    resolution: {integrity: sha512-ZB7wHqaRGVw/9hST/OuFUReG7M8vKeq0/J2egIGLdvjHCmYqGARhzXmtgi+gVeZ5uXFF219aOc3Ls2yLg27tkw==}
    engines: {node: ^14.15.0 || ^16.10.0 || >=18.0.0}

  jest-watcher@29.7.0:
    resolution: {integrity: sha512-49Fg7WXkU3Vl2h6LbLtMQ/HyB6rXSIX7SqvBLQmssRBGN9I0PNvPmAmCWSOY6SOvrjhI/F7/bGAv9RtnsPA03g==}
    engines: {node: ^14.15.0 || ^16.10.0 || >=18.0.0}

  jest-worker@27.5.1:
    resolution: {integrity: sha512-7vuh85V5cdDofPyxn58nrPjBktZo0u9x1g8WtjQol+jZDaE+fhN+cIvTj11GndBnMnyfrUOG1sZQxCdjKh+DKg==}
    engines: {node: '>= 10.13.0'}

  jest-worker@29.7.0:
    resolution: {integrity: sha512-eIz2msL/EzL9UFTFFx7jBTkeZfku0yUAyZZZmJ93H2TYEiroIx2PQjEXcwYtYl8zXCxb+PAmA2hLIt/6ZEkPHw==}
    engines: {node: ^14.15.0 || ^16.10.0 || >=18.0.0}

  jest@29.7.0:
    resolution: {integrity: sha512-NIy3oAFp9shda19hy4HK0HRTWKtPJmGdnvywu01nOqNC2vZg+Z+fvJDxpMQA88eb2I9EcafcdjYgsDthnYTvGw==}
    engines: {node: ^14.15.0 || ^16.10.0 || >=18.0.0}
    hasBin: true
    peerDependencies:
      node-notifier: ^8.0.1 || ^9.0.0 || ^10.0.0
    peerDependenciesMeta:
      node-notifier:
        optional: true

  jiti@2.4.2:
    resolution: {integrity: sha512-rg9zJN+G4n2nfJl5MW3BMygZX56zKPNVEYYqq7adpmMh4Jn2QNEwhvQlFy6jPVdcod7txZtKHWnyZiA3a0zP7A==}
    hasBin: true

  js-tokens@4.0.0:
    resolution: {integrity: sha512-RdJUflcE3cUzKiMqQgsCu06FPu9UdIJO0beYbPhHN4k6apgJtifcoCtT9bcxOpYBtpD2kCM6Sbzg4CausW/PKQ==}

  js-yaml@3.14.1:
    resolution: {integrity: sha512-okMH7OXXJ7YrN9Ok3/SXrnu4iX9yOk+25nqX4imS2npuvTYDmo/QEZoqwZkYaIDk3jVvBOTOIEgEhaLOynBS9g==}
    hasBin: true

  js-yaml@4.1.0:
    resolution: {integrity: sha512-wpxZs9NoxZaJESJGIZTyDEaYpl0FKSA+FB9aJiyemKhMwkxQg63h4T1KJgUGHpTqPDNRcmmYLugrRjJlBtWvRA==}
    hasBin: true

  jsesc@3.1.0:
    resolution: {integrity: sha512-/sM3dO2FOzXjKQhJuo0Q173wf2KOo8t4I8vHy6lF9poUp7bKT0/NHE8fPX23PwfhnykfqnC2xRxOnVw5XuGIaA==}
    engines: {node: '>=6'}
    hasBin: true

  json-buffer@3.0.1:
    resolution: {integrity: sha512-4bV5BfR2mqfQTJm+V5tPPdf+ZpuhiIvTuAB5g8kcrXOZpTT/QwwVRWBywX1ozr6lEuPdbHxwaJlm9G6mI2sfSQ==}

  json-parse-even-better-errors@2.3.1:
    resolution: {integrity: sha512-xyFwyhro/JEof6Ghe2iz2NcXoj2sloNsWr/XsERDK/oiPCfaNhl5ONfp+jQdAZRQQ0IJWNzH9zIZF7li91kh2w==}

  json-schema-traverse@0.4.1:
    resolution: {integrity: sha512-xbbCH5dCYU5T8LcEhhuh7HJ88HXuW3qsI3Y0zOZFKfZEHcpWiHU/Jxzk629Brsab/mMiHQti9wMP+845RPe3Vg==}

  json-schema-traverse@1.0.0:
    resolution: {integrity: sha512-NM8/P9n3XjXhIZn1lLhkFaACTOURQXjWhV4BA/RnOv8xvgqtqpAX9IO4mRQxSx1Rlo4tqzeqb0sOlruaOy3dug==}

  json-stable-stringify-without-jsonify@1.0.1:
    resolution: {integrity: sha512-Bdboy+l7tA3OGW6FjyFHWkP5LuByj1Tk33Ljyq0axyzdk9//JSi2u3fP1QSmd1KNwq6VOKYGlAu87CisVir6Pw==}

  json5@2.2.3:
    resolution: {integrity: sha512-XmOWe7eyHYH14cLdVPoyg+GOH3rYX++KpzrylJwSW98t3Nk+U8XOl8FWKOgwtzdb8lXGf6zYwDUzeHMWfxasyg==}
    engines: {node: '>=6'}
    hasBin: true

  jsonc-parser@3.3.1:
    resolution: {integrity: sha512-HUgH65KyejrUFPvHFPbqOY0rsFip3Bo5wb4ngvdi1EpCYWUQDC5V+Y7mZws+DLkr4M//zQJoanu1SP+87Dv1oQ==}

  jsonfile@6.1.0:
    resolution: {integrity: sha512-5dgndWOriYSm5cnYaJNhalLNDKOqFwyDB/rr1E9ZsGciGvKPs8R2xYGCacuf3z6K1YKDz182fd+fY3cn3pMqXQ==}

  jsonparse@1.3.1:
    resolution: {integrity: sha512-POQXvpdL69+CluYsillJ7SUhKvytYjW9vG/GKpnf+xP8UWgYEM/RaMzHHofbALDiKbbP1W8UEYmgGl39WkPZsg==}
    engines: {'0': node >= 0.2.0}

  keyv@4.5.4:
    resolution: {integrity: sha512-oxVHkHR/EJf2CNXnWxRLW6mg7JyCCUcG0DtEGmL2ctUo1PNTin1PUil+r/+4r5MpVgC/fn1kjsx7mjSujKqIpw==}

  kind-of@6.0.3:
    resolution: {integrity: sha512-dcS1ul+9tmeD95T+x28/ehLgd9mENa3LsvDTtzm3vyBEO7RPptvAD+t44WVXaUjTBRcrpFeFlC8WCruUR456hw==}
    engines: {node: '>=0.10.0'}

  kleur@3.0.3:
    resolution: {integrity: sha512-eTIzlVOSUR+JxdDFepEYcBMtZ9Qqdef+rnzWdRZuMbOywu5tO2w2N7rqjoANZ5k9vywhL6Br1VRjUIgTQx4E8w==}
    engines: {node: '>=6'}

  leven@3.1.0:
    resolution: {integrity: sha512-qsda+H8jTaUaN/x5vzW2rzc+8Rw4TAQ/4KjB46IwK5VH+IlVeeeje/EoZRpiXvIqjFgK84QffqPztGI3VBLG1A==}
    engines: {node: '>=6'}

  levn@0.4.1:
    resolution: {integrity: sha512-+bT2uH4E5LGE7h/n3evcS/sQlJXCpIp6ym8OWJ5eV6+67Dsql/LaaT7qJBAt2rzfoa/5QBGBhxDix1dMt2kQKQ==}
    engines: {node: '>= 0.8.0'}

  libphonenumber-js@1.12.8:
    resolution: {integrity: sha512-f1KakiQJa9tdc7w1phC2ST+DyxWimy9c3g3yeF+84QtEanJr2K77wAmBPP22riU05xldniHsvXuflnLZ4oysqA==}

  lilconfig@3.1.3:
    resolution: {integrity: sha512-/vlFKAoH5Cgt3Ie+JLhRbwOsCQePABiU3tJ1egGvyQ+33R/vcwM2Zl2QR/LzjsBeItPt3oSVXapn+m4nQDvpzw==}
    engines: {node: '>=14'}

  lines-and-columns@1.2.4:
    resolution: {integrity: sha512-7ylylesZQ/PV29jhEDl3Ufjo6ZX7gCqJr5F7PKrqc93v7fzSymt1BpwEU8nAUXs8qzzvqhbjhK5QZg6Mt/HkBg==}

  lint-staged@16.1.0:
    resolution: {integrity: sha512-HkpQh69XHxgCjObjejBT3s2ILwNjFx8M3nw+tJ/ssBauDlIpkx2RpqWSi1fBgkXLSSXnbR3iEq1NkVtpvV+FLQ==}
    engines: {node: '>=20.17'}
    hasBin: true

  listr2@8.3.3:
    resolution: {integrity: sha512-LWzX2KsqcB1wqQ4AHgYb4RsDXauQiqhjLk+6hjbaeHG4zpjjVAB6wC/gz6X0l+Du1cN3pUB5ZlrvTbhGSNnUQQ==}
    engines: {node: '>=18.0.0'}

  load-esm@1.0.2:
    resolution: {integrity: sha512-nVAvWk/jeyrWyXEAs84mpQCYccxRqgKY4OznLuJhJCa0XsPSfdOIr2zvBZEj3IHEHbX97jjscKRRV539bW0Gpw==}
    engines: {node: '>=13.2.0'}

  loader-runner@4.3.0:
    resolution: {integrity: sha512-3R/1M+yS3j5ou80Me59j7F9IMs4PXs3VqRrm0TU3AbKPxlmpoY1TNscJV/oGJXo8qCatFGTfDbY6W6ipGOYXfg==}
    engines: {node: '>=6.11.5'}

  locate-path@5.0.0:
    resolution: {integrity: sha512-t7hw9pI+WvuwNJXwk5zVHpyhIqzg2qTlklJOf0mVxGSbe3Fp2VieZcduNYjaLDoy6p9uGpQEGWG87WpMKlNq8g==}
    engines: {node: '>=8'}

  locate-path@6.0.0:
    resolution: {integrity: sha512-iPZK6eYjbxRu3uB4/WZ3EsEIMJFMqAoopl3R+zuq0UjcAm/MO6KCweDgPfP3elTztoKP3KtnVHxTn2NHBSDVUw==}
    engines: {node: '>=10'}

  locate-path@7.2.0:
    resolution: {integrity: sha512-gvVijfZvn7R+2qyPX8mAuKcFGDf6Nc61GdvGafQsHL0sBIxfKzA+usWn4GFC/bk+QdwPUD4kWFJLhElipq+0VA==}
    engines: {node: ^12.20.0 || ^14.13.1 || >=16.0.0}

  lodash.camelcase@4.3.0:
    resolution: {integrity: sha512-TwuEnCnxbc3rAvhf/LbG7tJUDzhqXyFnv3dtzLOPgCG/hODL7WFnsbwktkD7yUV0RrreP/l1PALq/YSg6VvjlA==}

  lodash.isplainobject@4.0.6:
    resolution: {integrity: sha512-oSXzaWypCMHkPC3NvBEaPHf0KsA5mvPrOPgQWDsbg8n7orZ290M0BmC/jgRZ4vcJ6DTAhjrsSYgdsW/F+MFOBA==}

  lodash.kebabcase@4.1.1:
    resolution: {integrity: sha512-N8XRTIMMqqDgSy4VLKPnJ/+hpGZN+PHQiJnSenYqPaVV/NCqEogTnAdZLQiGKhxX+JCs8waWq2t1XHWKOmlY8g==}

  lodash.memoize@4.1.2:
    resolution: {integrity: sha512-t7j+NzmgnQzTAYXcsHYLgimltOV1MXHtlOWf6GjL9Kj8GK5FInw5JotxvbOs+IvV1/Dzo04/fCGfLVs7aXb4Ag==}

  lodash.merge@4.6.2:
    resolution: {integrity: sha512-0KpjqXRVvrYyCsX1swR/XTK0va6VQkQM6MNo7PqW77ByjAhoARA8EfrP1N4+KlKj8YS0ZUCtRT/YUuhyYDujIQ==}

  lodash.mergewith@4.6.2:
    resolution: {integrity: sha512-GK3g5RPZWTRSeLSpgP8Xhra+pnjBC56q9FZYe1d5RN3TJ35dbkGy3YqBSMbyCrlbi+CM9Z3Jk5yTL7RCsqboyQ==}

  lodash.snakecase@4.1.1:
    resolution: {integrity: sha512-QZ1d4xoBHYUeuouhEq3lk3Uq7ldgyFXGBhg04+oRLnIz8o9T65Eh+8YdroUwn846zchkA9yDsDl5CVVaV2nqYw==}

  lodash.startcase@4.4.0:
    resolution: {integrity: sha512-+WKqsK294HMSc2jEbNgpHpd0JfIBhp7rEV4aqXWqFr6AlXov+SlcgB1Fv01y2kGe3Gc8nMW7VA0SrGuSkRfIEg==}

  lodash.uniq@4.5.0:
    resolution: {integrity: sha512-xfBaXQd9ryd9dlSDvnvI0lvxfLJlYAZzXomUYzLKtUeOQvOP5piqAWuGtrhWeqaXK9hhoM/iyJc5AV+XfsX3HQ==}

  lodash.upperfirst@4.3.1:
    resolution: {integrity: sha512-sReKOYJIJf74dhJONhU4e0/shzi1trVbSWDOhKYE5XV2O+H7Sb2Dihwuc7xWxVl+DgFPyTqIN3zMfT9cq5iWDg==}

  lodash@4.17.21:
    resolution: {integrity: sha512-v2kDEe57lecTulaDIuNTPy3Ry4gLGJ6Z1O3vE1krgXZNrsQ+LFTGHVxVjcXPs17LhbZVGedAJv8XZ1tvj5FvSg==}

  log-symbols@4.1.0:
    resolution: {integrity: sha512-8XPvpAA8uyhfteu8pIvQxpJZ7SYYdpUivZpGy6sFsBuKRY/7rQGavedeB8aK+Zkyq6upMFVL/9AW6vOYzfRyLg==}
    engines: {node: '>=10'}

  log-update@6.1.0:
    resolution: {integrity: sha512-9ie8ItPR6tjY5uYJh8K/Zrv/RMZ5VOlOWvtZdEHYSTFKZfIBPQa9tOAEeAWhd+AnIneLJ22w5fjOYtoutpWq5w==}
    engines: {node: '>=18'}

  lowercase-keys@3.0.0:
    resolution: {integrity: sha512-ozCC6gdQ+glXOQsveKD0YsDy8DSQFjDTz4zyzEHNV5+JP5D62LmfDZ6o1cycFx9ouG940M5dE8C8CTewdj2YWQ==}
    engines: {node: ^12.20.0 || ^14.13.1 || >=16.0.0}

  lru-cache@11.1.0:
    resolution: {integrity: sha512-QIXZUBJUx+2zHUdQujWejBkcD9+cs94tLn0+YL8UrCh+D5sCXZ4c7LaEH48pNwRY3MLDgqUFyhlCyjJPf1WP0A==}
    engines: {node: 20 || >=22}

  lru-cache@5.1.1:
    resolution: {integrity: sha512-KpNARQA3Iwv+jTA0utUVVbrh+Jlrr1Fv0e56GGzAFOXN7dk/FviaDW8LHmK52DlcH4WP2n6gI8vN1aesBFgo9w==}

  magic-string@0.30.17:
    resolution: {integrity: sha512-sNPKHvyjVf7gyjwS4xGTaW/mCnF8wnjtifKBEhxfZ7E/S8tQ0rssrwGNn6q8JH/ohItJfSQp9mBtQYuTlH5QnA==}

  make-dir@4.0.0:
    resolution: {integrity: sha512-hXdUTZYIVOt1Ex//jAQi+wTZZpUpwBj/0QsOzqegb3rGMMeJiSEu5xLHnYfBrRV4RH2+OCSOO95Is/7x1WJ4bw==}
    engines: {node: '>=10'}

  make-error@1.3.6:
    resolution: {integrity: sha512-s8UhlNe7vPKomQhC1qFelMokr/Sc3AgNbso3n74mVPA5LTZwkB9NlXf4XPamLxJE8h0gh73rM94xvwRT2CVInw==}

  makeerror@1.0.12:
    resolution: {integrity: sha512-JmqCvUhmt43madlpFzG4BQzG2Z3m6tvQDNKdClZnO3VbIudJYmxsT0FNJMeiB2+JTSlTQTSbU8QdesVmwJcmLg==}

  math-intrinsics@1.1.0:
    resolution: {integrity: sha512-/IXtbwEk5HTPyEwyKX6hGkYXxM9nbj64B+ilVJnC/R6B0pH5G4V3b0pVbL7DBj4tkhBAppbQUlf6F6Xl9LHu1g==}
    engines: {node: '>= 0.4'}

  media-typer@0.3.0:
    resolution: {integrity: sha512-dq+qelQ9akHpcOl/gUVRTxVIOkAJ1wR3QAvb4RsVjS8oVoFjDGTc679wJYmUmknUF5HwMLOgb5O+a3KxfWapPQ==}
    engines: {node: '>= 0.6'}

  media-typer@1.1.0:
    resolution: {integrity: sha512-aisnrDP4GNe06UcKFnV5bfMNPBUw4jsLGaWwWfnH3v02GnBuXX2MCVn5RbrWo0j3pczUilYblq7fQ7Nw2t5XKw==}
    engines: {node: '>= 0.8'}

  memfs@3.5.3:
    resolution: {integrity: sha512-UERzLsxzllchadvbPs5aolHh65ISpKpM+ccLbOJ8/vvpBKmAWf+la7dXFy7Mr0ySHbdHrFv5kGFCUHHe6GFEmw==}
    engines: {node: '>= 4.0.0'}

  meow@12.1.1:
    resolution: {integrity: sha512-BhXM0Au22RwUneMPwSCnyhTOizdWoIEPU9sp0Aqa1PnDMR5Wv2FGXYDjuzJEIX+Eo2Rb8xuYe5jrnm5QowQFkw==}
    engines: {node: '>=16.10'}

  merge-descriptors@2.0.0:
    resolution: {integrity: sha512-Snk314V5ayFLhp3fkUREub6WtjBfPdCPY1Ln8/8munuLuiYhsABgBVWsozAG+MWMbVEvcdcpbi9R7ww22l9Q3g==}
    engines: {node: '>=18'}

  merge-stream@2.0.0:
    resolution: {integrity: sha512-abv/qOcuPfk3URPfDzmZU1LKmuw8kT+0nIHvKrKgFrwifol/doWcdA4ZqsWQ8ENrFKkd67Mfpo/LovbIUsbt3w==}

  merge2@1.4.1:
    resolution: {integrity: sha512-8q7VEgMJW4J8tcfVPy8g09NcQwZdbwFEqhe/WZkoIzjn/3TGDwtOCYtXGxA3O8tPzpczCCDgv+P2P5y00ZJOOg==}
    engines: {node: '>= 8'}

  methods@1.1.2:
    resolution: {integrity: sha512-iclAHeNqNm68zFtnZ0e+1L2yUIdvzNoauKU4WBA3VvH/vPFieF7qfRlwUZU+DA9P9bPXIS90ulxoUoCH23sV2w==}
    engines: {node: '>= 0.6'}

  micromatch@4.0.8:
    resolution: {integrity: sha512-PXwfBhYu0hBCPw8Dn0E+WDYb7af3dSLVWKi3HGv84IdF4TyFoC0ysxFd0Goxw7nSv4T/PzEJQxsYsEiFCKo2BA==}
    engines: {node: '>=8.6'}

  mime-db@1.52.0:
    resolution: {integrity: sha512-sPU4uV7dYlvtWJxwwxHD0PuihVNiE7TyAbQ5SWxDCB9mUYvOgroQOwYQQOKPJ8CIbE+1ETVlOoK1UC2nU3gYvg==}
    engines: {node: '>= 0.6'}

  mime-db@1.54.0:
    resolution: {integrity: sha512-aU5EJuIN2WDemCcAp2vFBfp/m4EAhWJnUNSSw0ixs7/kXbd6Pg64EmwJkNdFhB8aWt1sH2CTXrLxo/iAGV3oPQ==}
    engines: {node: '>= 0.6'}

  mime-types@2.1.35:
    resolution: {integrity: sha512-ZDY+bPm5zTTF+YpCrAU9nK0UgICYPT0QtT1NZWFv4s++TNkcgVaT0g6+4R2uI4MjQjzysHB1zxuWL50hzaeXiw==}
    engines: {node: '>= 0.6'}

  mime-types@3.0.1:
    resolution: {integrity: sha512-xRc4oEhT6eaBpU1XF7AjpOFD+xQmXNB5OVKwp4tqCuBpHLS/ZbBDrc07mYTDqVMg6PfxUjjNp85O6Cd2Z/5HWA==}
    engines: {node: '>= 0.6'}

  mime@2.6.0:
    resolution: {integrity: sha512-USPkMeET31rOMiarsBNIHZKLGgvKc/LrjofAnBlOttf5ajRvqiRA8QsenbcooctK6d6Ts6aqZXBA+XbkKthiQg==}
    engines: {node: '>=4.0.0'}
    hasBin: true

  mimic-fn@2.1.0:
    resolution: {integrity: sha512-OqbOk5oEQeAZ8WXWydlu9HJjz9WVdEIvamMCcXmuqUYjTknH/sqsWvhQ3vgwKFRR1HpjvNBKQ37nbJgYzGqGcg==}
    engines: {node: '>=6'}

  mimic-function@5.0.1:
    resolution: {integrity: sha512-VP79XUPxV2CigYP3jWwAUFSku2aKqBH7uTAapFWCBqutsbmDo96KY5o8uh6U+/YSIn5OxJnXp73beVkpqMIGhA==}
    engines: {node: '>=18'}

  mimic-response@3.1.0:
    resolution: {integrity: sha512-z0yWI+4FDrrweS8Zmt4Ej5HdJmky15+L2e6Wgn3+iK5fWzb6T3fhNFq2+MeTRb064c6Wr4N/wv0DzQTjNzHNGQ==}
    engines: {node: '>=10'}

  mimic-response@4.0.0:
    resolution: {integrity: sha512-e5ISH9xMYU0DzrT+jl8q2ze9D6eWBto+I8CNpe+VI+K2J/F/k3PdkdTdz4wvGVH4NTpo+NRYTVIuMQEMMcsLqg==}
    engines: {node: ^12.20.0 || ^14.13.1 || >=16.0.0}

  minimatch@10.0.1:
    resolution: {integrity: sha512-ethXTt3SGGR+95gudmqJ1eNhRO7eGEGIgYA9vnPatK4/etz2MEVDno5GMCibdMTuBMyElzIlgxMna3K94XDIDQ==}
    engines: {node: 20 || >=22}

  minimatch@3.1.2:
    resolution: {integrity: sha512-J7p63hRiAjw1NDEww1W7i37+ByIrOWO5XQQAzZ3VOcL0PNybwpfmV/N05zFAzwQ9USyEcX6t3UO+K5aqBQOIHw==}

  minimatch@5.1.6:
    resolution: {integrity: sha512-lKwV/1brpG6mBUFHtb7NUmtABCb2WZZmm2wNiOA5hAb8VdCS4B3dtMWyvcoViccwAW/COERjXLt0zP1zXUN26g==}
    engines: {node: '>=10'}

  minimatch@9.0.5:
    resolution: {integrity: sha512-G6T0ZX48xgozx7587koeX9Ys2NYy6Gmv//P89sEte9V9whIapMNF4idKxnW2QtCcLiTWlb/wfCabAtAFWhhBow==}
    engines: {node: '>=16 || 14 >=14.17'}

  minimist@1.2.8:
    resolution: {integrity: sha512-2yyAR8qBkN3YuheJanUpWC5U3bb5osDywNB8RzDVlDwDHbocAJveqqj1u8+SVD7jkWT4yvsHCpWqqWqAxb0zCA==}

  minipass@7.1.2:
    resolution: {integrity: sha512-qOOzS1cBTWYF4BH8fVePDBOO9iptMnGUEZwNc/cMWnTV2nVLZ7VoNWEPHkYczZA0pdoA7dl6e7FL659nX9S2aw==}
    engines: {node: '>=16 || 14 >=14.17'}

  mkdirp@0.5.6:
    resolution: {integrity: sha512-FP+p8RB8OWpF3YZBCrP5gtADmtXApB5AMLn+vdyA+PyxCjrCs00mjyUozssO33cwDeT3wNGdLxJ5M//YqtHAJw==}
    hasBin: true

  morgan@1.10.0:
    resolution: {integrity: sha512-AbegBVI4sh6El+1gNwvD5YIck7nSA36weD7xvIxG4in80j/UoK8AEGaWnnz8v1GxonMCltmlNs5ZKbGvl9b1XQ==}
    engines: {node: '>= 0.8.0'}

  ms@2.0.0:
    resolution: {integrity: sha512-Tpp60P6IUJDTuOq/5Z8cdskzJujfwqfOTkrwIwj7IRISpnkJnT6SyJ4PCPnGMoFjC9ddhal5KVIYtAt97ix05A==}

  ms@2.1.3:
    resolution: {integrity: sha512-6FlzubTLZG3J2a/NVCAleEhjzq5oxgHyaCU9yYXvcLsvoVaHJq/s5xXI6/XXP6tz7R9xAOtHnSO/tXtF3WRTlA==}

  multer@2.0.0:
    resolution: {integrity: sha512-bS8rPZurbAuHGAnApbM9d4h1wSoYqrOqkE+6a64KLMK9yWU7gJXBDDVklKQ3TPi9DRb85cRs6yXaC0+cjxRtRg==}
    engines: {node: '>= 10.16.0'}

  mute-stream@2.0.0:
    resolution: {integrity: sha512-WWdIxpyjEn+FhQJQQv9aQAYlHoNVdzIzUySNV1gHUPDSdZJ3yZn7pAAbQcV7B56Mvu881q9FZV+0Vx2xC44VWA==}
    engines: {node: ^18.17.0 || >=20.5.0}

  nano-spawn@1.0.2:
    resolution: {integrity: sha512-21t+ozMQDAL/UGgQVBbZ/xXvNO10++ZPuTmKRO8k9V3AClVRht49ahtDjfY8l1q6nSHOrE5ASfthzH3ol6R/hg==}
    engines: {node: '>=20.17'}

  natural-compare@1.4.0:
    resolution: {integrity: sha512-OWND8ei3VtNC9h7V60qff3SVobHr996CTwgxubgyQYEpg290h9J0buyECNNJexkFm5sOajh5G116RYA1c8ZMSw==}

  negotiator@1.0.0:
    resolution: {integrity: sha512-8Ofs/AUQh8MaEcrlq5xOX0CQ9ypTF5dl78mjlMNfOK08fzpgTHQRQPBxcPlEtIw0yRpws+Zo/3r+5WRby7u3Gg==}
    engines: {node: '>= 0.6'}

  neo-async@2.6.2:
    resolution: {integrity: sha512-Yd3UES5mWCSqR+qNT93S3UoYUkqAZ9lLg8a7g9rimsWmYGK8cVToA4/sF3RrshdyV3sAGMXVUmpMYOw+dLpOuw==}

  node-abort-controller@3.1.1:
    resolution: {integrity: sha512-AGK2yQKIjRuqnc6VkX2Xj5d+QW8xZ87pa1UK6yA6ouUyuxfHuMP6umE5QK7UmTeOAymo+Zx1Fxiuw9rVx8taHQ==}

  node-addon-api@8.3.1:
    resolution: {integrity: sha512-lytcDEdxKjGJPTLEfW4mYMigRezMlyJY8W4wxJK8zE533Jlb8L8dRuObJFWg2P+AuOIxoCgKF+2Oq4d4Zd0OUA==}
    engines: {node: ^18 || ^20 || >= 21}

  node-emoji@1.11.0:
    resolution: {integrity: sha512-wo2DpQkQp7Sjm2A0cq+sN7EHKO6Sl0ctXeBdFZrL9T9+UywORbufTcTZxom8YqpLQt/FqNMUkOpkZrJVYSKD3A==}

  node-gyp-build@4.8.4:
    resolution: {integrity: sha512-LA4ZjwlnUblHVgq0oBF3Jl/6h/Nvs5fzBLwdEF4nuxnFdsfajde4WfxtJr3CaiH+F6ewcIB/q4jQ4UzPyid+CQ==}
    hasBin: true

  node-int64@0.4.0:
    resolution: {integrity: sha512-O5lz91xSOeoXP6DulyHfllpq+Eg00MWitZIbtPfoSEvqIHdl5gfcY6hYzDWnj0qD5tz52PI08u9qUvSVeUBeHw==}

  node-releases@2.0.19:
    resolution: {integrity: sha512-xxOWJsBKtzAq7DY0J+DTzuz58K8e7sJbdgwkbMWQe8UYB6ekmsQ45q0M/tJDsGaZmbC+l7n57UV8Hl5tHxO9uw==}

  normalize-path@3.0.0:
    resolution: {integrity: sha512-6eZs5Ls3WtCisHWp9S2GUy8dqkpGi4BVSz3GaqiE6ezub0512ESztXUwUB6C6IKbQkY2Pnb/mD4WYojCRwcwLA==}
    engines: {node: '>=0.10.0'}

  normalize-url@8.0.1:
    resolution: {integrity: sha512-IO9QvjUMWxPQQhs60oOu10CRkWCiZzSUkzbXGGV9pviYl1fXYcvkzQ5jV9z8Y6un8ARoVRl4EtC6v6jNqbaJ/w==}
    engines: {node: '>=14.16'}

  npm-run-path@4.0.1:
    resolution: {integrity: sha512-S48WzZW777zhNIrn7gxOlISNAqi9ZC/uQFnRdbeIHhZhCA6UqpkOT8T1G7BvfdgP4Er8gF4sUbaS0i7QvIfCWw==}
    engines: {node: '>=8'}

  object-assign@4.1.1:
    resolution: {integrity: sha512-rJgTQnkUnH1sFw8yT6VSU3zD3sWmu6sZhIseY8VX+GRu3P6F7Fu+JNDoXfklElbLJSnc3FUQHVe4cU5hj+BcUg==}
    engines: {node: '>=0.10.0'}

  object-inspect@1.13.4:
    resolution: {integrity: sha512-W67iLl4J2EXEGTbfeHCffrjDfitvLANg0UlX3wFUUSTx92KXRFegMHUVgSqE+wvhAbi4WqjGg9czysTV2Epbew==}
    engines: {node: '>= 0.4'}

  on-finished@2.3.0:
    resolution: {integrity: sha512-ikqdkGAAyf/X/gPhXGvfgAytDZtDbr+bkNUJ0N9h5MI/dmdgCs3l6hoHrcUv41sRKew3jIwrp4qQDXiK99Utww==}
    engines: {node: '>= 0.8'}

  on-finished@2.4.1:
    resolution: {integrity: sha512-oVlzkg3ENAhCk2zdv7IJwd/QUD4z2RxRwpkcGY8psCVcCYZNq4wYnVWALHM+brtuJjePWiYF/ClmuDr8Ch5+kg==}
    engines: {node: '>= 0.8'}

  on-headers@1.0.2:
    resolution: {integrity: sha512-pZAE+FJLoyITytdqK0U5s+FIpjN0JP3OzFi/u8Rx+EV5/W+JTWGXG8xFzevE7AjBfDqHv/8vL8qQsIhHnqRkrA==}
    engines: {node: '>= 0.8'}

  once@1.4.0:
    resolution: {integrity: sha512-lNaJgI+2Q5URQBkccEKHTQOPaXdUxnZZElQTZY0MFUAuaEqe1E+Nyvgdz/aIyNi6Z9MzO5dv1H8n58/GELp3+w==}

  onetime@5.1.2:
    resolution: {integrity: sha512-kbpaSSGJTWdAY5KPVeMOKXSrPtr8C8C7wodJbcsd51jRnmD+GZu8Y0VoU6Dm5Z4vWr0Ig/1NKuWRKf7j5aaYSg==}
    engines: {node: '>=6'}

  onetime@7.0.0:
    resolution: {integrity: sha512-VXJjc87FScF88uafS3JllDgvAm+c/Slfz06lorj2uAY34rlUu0Nt+v8wreiImcrgAjjIHp1rXpTDlLOGw29WwQ==}
    engines: {node: '>=18'}

  optionator@0.9.4:
    resolution: {integrity: sha512-6IpQ7mKUxRcZNLIObR0hz7lxsapSSIYNZJwXPGeF0mTVqGKFIXj1DQcMoT22S3ROcLyY/rz0PWaWZ9ayWmad9g==}
    engines: {node: '>= 0.8.0'}

  ora@5.4.1:
    resolution: {integrity: sha512-5b6Y85tPxZZ7QytO+BQzysW31HJku27cRIlkbAXaNx+BdcVi+LlRFmVXzeF6a7JCwJpyw5c4b+YSVImQIrBpuQ==}
    engines: {node: '>=10'}

  os-tmpdir@1.0.2:
    resolution: {integrity: sha512-D2FR03Vir7FIu45XBY20mTb+/ZSWB00sjU9jdQXt83gDrI4Ztz5Fs7/yy74g2N5SVQY4xY1qDr4rNddwYRVX0g==}
    engines: {node: '>=0.10.0'}

  p-cancelable@3.0.0:
    resolution: {integrity: sha512-mlVgR3PGuzlo0MmTdk4cXqXWlwQDLnONTAg6sm62XkMJEiRxN3GL3SffkYvqwonbkJBcrI7Uvv5Zh9yjvn2iUw==}
    engines: {node: '>=12.20'}

  p-limit@2.3.0:
    resolution: {integrity: sha512-//88mFWSJx8lxCzwdAABTJL2MyWB12+eIY7MDL2SqLmAkeKU9qxRvWuSyTjm3FUmpBEMuFfckAIqEaVGUDxb6w==}
    engines: {node: '>=6'}

  p-limit@3.1.0:
    resolution: {integrity: sha512-TYOanM3wGwNGsZN2cVTYPArw454xnXj5qmWF1bEoAc4+cU/ol7GVh7odevjp1FNHduHc3KZMcFduxU5Xc6uJRQ==}
    engines: {node: '>=10'}

  p-limit@4.0.0:
    resolution: {integrity: sha512-5b0R4txpzjPWVw/cXXUResoD4hb6U/x9BH08L7nw+GN1sezDzPdxeRvpc9c433fZhBan/wusjbCsqwqm4EIBIQ==}
    engines: {node: ^12.20.0 || ^14.13.1 || >=16.0.0}

  p-locate@4.1.0:
    resolution: {integrity: sha512-R79ZZ/0wAxKGu3oYMlz8jy/kbhsNrS7SKZ7PxEHBgJ5+F2mtFW2fK2cOtBh1cHYkQsbzFV7I+EoRKe6Yt0oK7A==}
    engines: {node: '>=8'}

  p-locate@5.0.0:
    resolution: {integrity: sha512-LaNjtRWUBY++zB5nE/NwcaoMylSPk+S+ZHNB1TzdbMJMny6dynpAGt7X/tl/QYq3TIeE6nxHppbo2LGymrG5Pw==}
    engines: {node: '>=10'}

  p-locate@6.0.0:
    resolution: {integrity: sha512-wPrq66Llhl7/4AGC6I+cqxT07LhXvWL08LNXz1fENOw0Ap4sRZZ/gZpTTJ5jpurzzzfS2W/Ge9BY3LgLjCShcw==}
    engines: {node: ^12.20.0 || ^14.13.1 || >=16.0.0}

  p-try@2.2.0:
    resolution: {integrity: sha512-R4nPAVTAU0B9D35/Gk3uJf/7XYbQcyohSKdvAxIRSNghFl4e71hVoGnBNQz9cWaXxO2I10KTC+3jMdvvoKw6dQ==}
    engines: {node: '>=6'}

  package-json-from-dist@1.0.1:
    resolution: {integrity: sha512-UEZIS3/by4OC8vL3P2dTXRETpebLI2NiI5vIrjaD/5UtrkFX/tNbwjTSRAGC/+7CAo2pIcBaRgWmcBBHcsaCIw==}

  parent-module@1.0.1:
    resolution: {integrity: sha512-GQ2EWRpQV8/o+Aw8YqtfZZPfNRWZYkbidE9k5rpl/hC3vtHHBfGm2Ifi6qWV+coDGkrUKZAxE3Lot5kcsRlh+g==}
    engines: {node: '>=6'}

  parse-json@5.2.0:
    resolution: {integrity: sha512-ayCKvm/phCGxOkYRSCM82iDwct8/EonSEgCSxWxD7ve6jHggsFl4fZVQBPRNgQoKiuV/odhFrGzQXZwbifC8Rg==}
    engines: {node: '>=8'}

  parseurl@1.3.3:
    resolution: {integrity: sha512-CiyeOxFT/JZyN5m0z9PfXw4SCBJ6Sygz1Dpl0wqjlhDEGGBP1GnsUVEL0p63hoG1fcj3fHynXi9NYO4nWOL+qQ==}
    engines: {node: '>= 0.8'}

  path-exists@4.0.0:
    resolution: {integrity: sha512-ak9Qy5Q7jYb2Wwcey5Fpvg2KoAc/ZIhLSLOSBmRmygPsGwkVVt0fZa0qrtMz+m6tJTAHfZQ8FnmB4MG4LWy7/w==}
    engines: {node: '>=8'}

  path-exists@5.0.0:
    resolution: {integrity: sha512-RjhtfwJOxzcFmNOi6ltcbcu4Iu+FL3zEj83dk4kAS+fVpTxXLO1b38RvJgT/0QwvV/L3aY9TAnyv0EOqW4GoMQ==}
    engines: {node: ^12.20.0 || ^14.13.1 || >=16.0.0}

  path-is-absolute@1.0.1:
    resolution: {integrity: sha512-AVbw3UJ2e9bq64vSaS9Am0fje1Pa8pbGqTTsmXfaIiMpnr5DlDhfJOuLj9Sf95ZPVDAUerDfEk88MPmPe7UCQg==}
    engines: {node: '>=0.10.0'}

  path-key@3.1.1:
    resolution: {integrity: sha512-ojmeN0qd+y0jszEtoY48r0Peq5dwMEkIlCOu6Q5f41lfkswXuKtYrhgoTpLnyIcHm24Uhqx+5Tqm2InSwLhE6Q==}
    engines: {node: '>=8'}

  path-parse@1.0.7:
    resolution: {integrity: sha512-LDJzPVEEEPR+y48z93A0Ed0yXb8pAByGWo/k5YYdYgpY2/2EsOsksJrq7lOHxryrVOn1ejG6oAp8ahvOIQD8sw==}

  path-scurry@2.0.0:
    resolution: {integrity: sha512-ypGJsmGtdXUOeM5u93TyeIEfEhM6s+ljAhrk5vAvSx8uyY/02OvrZnA0YNGUrPXfpJMgI1ODd3nwz8Npx4O4cg==}
    engines: {node: 20 || >=22}

  path-to-regexp@8.2.0:
    resolution: {integrity: sha512-TdrF7fW9Rphjq4RjrW0Kp2AW0Ahwu9sRGTkS6bvDi0SCwZlEZYmcfDbEsTz8RVk0EHIS/Vd1bv3JhG+1xZuAyQ==}
    engines: {node: '>=16'}

  path-type@4.0.0:
    resolution: {integrity: sha512-gDKb8aZMDeD/tZWs9P6+q0J9Mwkdl6xMV8TjnGP3qJVJ06bdMgkbBlLU8IdfOsIsFz2BW1rNVT3XuNEl8zPAvw==}
    engines: {node: '>=8'}

  peek-readable@5.4.2:
    resolution: {integrity: sha512-peBp3qZyuS6cNIJ2akRNG1uo1WJ1d0wTxg/fxMdZ0BqCVhx242bSFHM9eNqflfJVS9SsgkzgT/1UgnsurBOTMg==}
    engines: {node: '>=14.16'}

  peek-readable@7.0.0:
    resolution: {integrity: sha512-nri2TO5JE3/mRryik9LlHFT53cgHfRK0Lt0BAZQXku/AW3E6XLt2GaY8siWi7dvW/m1z0ecn+J+bpDa9ZN3IsQ==}
    engines: {node: '>=18'}

  pend@1.2.0:
    resolution: {integrity: sha512-F3asv42UuXchdzt+xXqfW1OGlVBe+mxa2mqI0pg5yAHZPvFmY3Y6drSf/GQ1A86WgWEN9Kzh/WrgKa6iGcHXLg==}

  picocolors@1.1.1:
    resolution: {integrity: sha512-xceH2snhtb5M9liqDsmEw56le376mTZkEX/jEb/RxNFyegNul7eNslCXP9FDj/Lcu0X8KEyMceP2ntpaHrDEVA==}

  picomatch@2.3.1:
    resolution: {integrity: sha512-JU3teHTNjmE2VCGFzuY8EXzCDVwEqB2a8fsIvwaStHhAWJEeVd1o1QD80CU6+ZdEXXSLbSsuLwJjkCBWqRQUVA==}
    engines: {node: '>=8.6'}

  picomatch@4.0.2:
    resolution: {integrity: sha512-M7BAV6Rlcy5u+m6oPhAPFgJTzAioX/6B0DxyvDlo9l8+T3nLKbrczg2WLUyzd45L8RqfUMyGPzekbMvX2Ldkwg==}
    engines: {node: '>=12'}

  pidtree@0.6.0:
    resolution: {integrity: sha512-eG2dWTVw5bzqGRztnHExczNxt5VGsE6OwTeCG3fdUf9KBsZzO3R5OIIIzWR+iZA0NtZ+RDVdaoE2dK1cn6jH4g==}
    engines: {node: '>=0.10'}
    hasBin: true

  pirates@4.0.7:
    resolution: {integrity: sha512-TfySrs/5nm8fQJDcBDuUng3VOUKsd7S+zqvbOTiGXHfxX4wK31ard+hoNuvkicM/2YFzlpDgABOevKSsB4G/FA==}
    engines: {node: '>= 6'}

  piscina@4.9.2:
    resolution: {integrity: sha512-Fq0FERJWFEUpB4eSY59wSNwXD4RYqR+nR/WiEVcZW8IWfVBxJJafcgTEZDQo8k3w0sUarJ8RyVbbUF4GQ2LGbQ==}

  pkg-dir@4.2.0:
    resolution: {integrity: sha512-HRDzbaKjC+AOWVXxAU/x54COGeIv9eb+6CkDSQoNTt4XyWoIJvuPsXizxu/Fr23EiekbtZwmh1IcIG/l/a10GQ==}
    engines: {node: '>=8'}

  pluralize@8.0.0:
    resolution: {integrity: sha512-Nc3IT5yHzflTfbjgqWcCPpo7DaKy4FnpB0l/zCAW0Tc7jxAiuqSxHasntB3D7887LSrA93kDJ9IXovxJYxyLCA==}
    engines: {node: '>=4'}

  prelude-ls@1.2.1:
    resolution: {integrity: sha512-vkcDPrRZo1QZLbn5RLGPpg/WmIQ65qoWWhcGKf/b5eplkkarX0m9z8ppCat4mlOqUsWpyNuYgO3VRyrYHSzX5g==}
    engines: {node: '>= 0.8.0'}

  prettier-linter-helpers@1.0.0:
    resolution: {integrity: sha512-GbK2cP9nraSSUF9N2XwUwqfzlAFlMNYYl+ShE/V+H8a9uNl/oUqB1w2EL54Jh0OlyRSd8RfWYJ3coVS4TROP2w==}
    engines: {node: '>=6.0.0'}

  prettier@3.5.3:
    resolution: {integrity: sha512-QQtaxnoDJeAkDvDKWCLiwIXkTgRhwYDEQCghU9Z6q03iyek/rxRh/2lC3HB7P8sWT2xC/y5JDctPLBIGzHKbhw==}
    engines: {node: '>=14'}
    hasBin: true

  pretty-format@29.7.0:
    resolution: {integrity: sha512-Pdlw/oPxN+aXdmM9R00JVC9WVFoCLTKJvDVLgmJ+qAffBMxsV85l/Lu7sNx4zSzPyoL2euImuEwHhOXdEgNFZQ==}
    engines: {node: ^14.15.0 || ^16.10.0 || >=18.0.0}

  prisma@6.8.2:
    resolution: {integrity: sha512-JNricTXQxzDtRS7lCGGOB4g5DJ91eg3nozdubXze3LpcMl1oWwcFddrj++Up3jnRE6X/3gB/xz3V+ecBk/eEGA==}
    engines: {node: '>=18.18'}
    hasBin: true
    peerDependencies:
      typescript: '>=5.1.0'
    peerDependenciesMeta:
      typescript:
        optional: true

  process-nextick-args@2.0.1:
    resolution: {integrity: sha512-3ouUOpQhtgrbOa17J7+uxOTpITYWaGP7/AhoR3+A+/1e9skrzelGi/dXzEYyvbxubEF6Wn2ypscTKiKJFFn1ag==}

  prompts@2.4.2:
    resolution: {integrity: sha512-NxNv/kLguCA7p3jE8oL2aEBsrJWgAakBpgmgK6lpPWV+WuOmY6r2/zbAVnP+T8bQlA0nzHXSJSJW0Hq7ylaD2Q==}
    engines: {node: '>= 6'}

  proxy-addr@2.0.7:
    resolution: {integrity: sha512-llQsMLSUDUPT44jdrU/O37qlnifitDP+ZwrmmZcoSKyLKvtZxpyV0n2/bD/N4tBAAZ/gJEdZU7KMraoK1+XYAg==}
    engines: {node: '>= 0.10'}

  punycode@2.3.1:
    resolution: {integrity: sha512-vYt7UD1U9Wg6138shLtLOvdAu+8DsC/ilFtEVHcH+wydcSpNE20AfSOduf6MkRFahL5FY7X1oU7nKVZFtfq8Fg==}
    engines: {node: '>=6'}

  pure-rand@6.1.0:
    resolution: {integrity: sha512-bVWawvoZoBYpp6yIoQtQXHZjmz35RSVHnUOTefl8Vcjr8snTPY1wnpSPMWekcFwbxI6gtmT7rSYPFvz71ldiOA==}

  qs@6.14.0:
    resolution: {integrity: sha512-YWWTjgABSKcvs/nWBi9PycY/JiPJqOD4JA6o9Sej2AtvSGarXxKC3OQSk4pAarbdQlKAh5D4FCQkJNkW+GAn3w==}
    engines: {node: '>=0.6'}

  queue-microtask@1.2.3:
    resolution: {integrity: sha512-NuaNSa6flKT5JaSYQzJok04JzTL1CA6aGhv5rfLW3PgqA+M2ChpZQnAC8h8i4ZFkBS8X5RqkDBHA7r4hej3K9A==}

  quick-lru@5.1.1:
    resolution: {integrity: sha512-WuyALRjWPDGtt/wzJiadO5AXY+8hZ80hVpe6MyivgraREW751X3SbhRvG3eLKOYN+8VEvqLcf3wdnt44Z4S4SA==}
    engines: {node: '>=10'}

  randombytes@2.1.0:
    resolution: {integrity: sha512-vYl3iOX+4CKUWuxGi9Ukhie6fsqXqS9FE2Zaic4tNFD2N2QQaXOMFbuKK4QmDHC0JO6B1Zp41J0LpT0oR68amQ==}

  range-parser@1.2.1:
    resolution: {integrity: sha512-Hrgsx+orqoygnmhFbKaHE6c296J+HTAQXoxEF6gNupROmmGJRoyzfG3ccAveqCBrwr/2yxQ5BVd/GTl5agOwSg==}
    engines: {node: '>= 0.6'}

  raw-body@3.0.0:
    resolution: {integrity: sha512-RmkhL8CAyCRPXCE28MMH0z2PNWQBNk2Q09ZdxM9IOOXwxwZbN+qbWaatPkdkWIKL2ZVDImrN/pK5HTRz2PcS4g==}
    engines: {node: '>= 0.8'}

  react-is@18.3.1:
    resolution: {integrity: sha512-/LLMVyas0ljjAtoYiPqYiL8VWXzUUdThrmU5+n20DZv+a+ClRoevUzw5JxU+Ieh5/c87ytoTBV9G1FiKfNJdmg==}

  readable-stream@2.3.8:
    resolution: {integrity: sha512-8p0AUk4XODgIewSi0l8Epjs+EVnWiK7NoDIEGU0HhE7+ZyY8D1IMY7odu5lRrFXGg71L15KG8QrPmum45RTtdA==}

  readable-stream@3.6.2:
    resolution: {integrity: sha512-9u/sniCrY3D5WdsERHzHE4G2YCXqoG5FTHUiCC4SIbr6XcLZBY05ya9EKjYek9O5xOAwjGq+1JdGBAS7Q9ScoA==}
    engines: {node: '>= 6'}

  readdirp@4.1.2:
    resolution: {integrity: sha512-GDhwkLfywWL2s6vEjyhri+eXmfH6j1L7JE27WhqLeYzoh/A3DBaYGEj2H/HFZCn/kMfim73FXxEJTw06WtxQwg==}
    engines: {node: '>= 14.18.0'}

  reflect-metadata@0.2.2:
    resolution: {integrity: sha512-urBwgfrvVP/eAyXx4hluJivBKzuEbSQs9rKWCrCkbSxNv8mxPcUZKeuoF3Uy4mJl3Lwprp6yy5/39VWigZ4K6Q==}

  repeat-string@1.6.1:
    resolution: {integrity: sha512-PV0dzCYDNfRi1jCDbJzpW7jNNDRuCOG/jI5ctQcGKt/clZD+YcPS3yIlWuTJMmESC8aevCFmWJy5wjAFgNqN6w==}
    engines: {node: '>=0.10'}

  require-directory@2.1.1:
    resolution: {integrity: sha512-fGxEI7+wsG9xrvdjsrlmL22OMTTiHRwAMroiEeMgq8gzoLC/PQr7RsRDSTLUg/bZAZtF+TVIkHc6/4RIKrui+Q==}
    engines: {node: '>=0.10.0'}

  require-from-string@2.0.2:
    resolution: {integrity: sha512-Xf0nWe6RseziFMu+Ap9biiUbmplq6S9/p+7w7YXP/JBHhrUDDUhwa+vANyubuqfZWTveU//DYVGsDG7RKL/vEw==}
    engines: {node: '>=0.10.0'}

  resolve-alpn@1.2.1:
    resolution: {integrity: sha512-0a1F4l73/ZFZOakJnQ3FvkJ2+gSTQWz/r2KE5OdDY0TxPm5h4GkqkWWfM47T7HsbnOtcJVEF4epCVy6u7Q3K+g==}

  resolve-cwd@3.0.0:
    resolution: {integrity: sha512-OrZaX2Mb+rJCpH/6CpSqt9xFVpN++x01XnN2ie9g6P5/3xelLAkXWVADpdz1IHD/KFfEXyE6V0U01OQ3UO2rEg==}
    engines: {node: '>=8'}

  resolve-from@4.0.0:
    resolution: {integrity: sha512-pb/MYmXstAkysRFx8piNI1tGFNQIFA3vkE3Gq4EuA1dF6gHp/+vgZqsCGJapvy8N3Q+4o7FwvquPJcnZ7RYy4g==}
    engines: {node: '>=4'}

  resolve-from@5.0.0:
    resolution: {integrity: sha512-qYg9KP24dD5qka9J47d0aVky0N+b4fTU89LN9iDnjB5waksiC49rvMB0PrUJQGoTmH50XPiqOvAjDfaijGxYZw==}
    engines: {node: '>=8'}

  resolve.exports@2.0.3:
    resolution: {integrity: sha512-OcXjMsGdhL4XnbShKpAcSqPMzQoYkYyhbEaeSko47MjRP9NfEQMhZkXL1DoFlt9LWQn4YttrdnV6X2OiyzBi+A==}
    engines: {node: '>=10'}

  resolve@1.22.10:
    resolution: {integrity: sha512-NPRy+/ncIMeDlTAsuqwKIiferiawhefFJtkNSW0qZJEqMEb+qBt/77B/jGeeek+F0uOeN05CDa6HXbbIgtVX4w==}
    engines: {node: '>= 0.4'}
    hasBin: true

  responselike@3.0.0:
    resolution: {integrity: sha512-40yHxbNcl2+rzXvZuVkrYohathsSJlMTXKryG5y8uciHv1+xDLHQpgjG64JUO9nrEq2jGLH6IZ8BcZyw3wrweg==}
    engines: {node: '>=14.16'}

  restore-cursor@3.1.0:
    resolution: {integrity: sha512-l+sSefzHpj5qimhFSE5a8nufZYAM3sBSVMAPtYkmC+4EH2anSGaEMXSD0izRQbu9nfyQ9y5JrVmp7E8oZrUjvA==}
    engines: {node: '>=8'}

  restore-cursor@5.1.0:
    resolution: {integrity: sha512-oMA2dcrw6u0YfxJQXm342bFKX/E4sG9rbTzO9ptUcR/e8A33cHuvStiYOwH7fszkZlZ1z/ta9AAoPk2F4qIOHA==}
    engines: {node: '>=18'}

  reusify@1.1.0:
    resolution: {integrity: sha512-g6QUff04oZpHs0eG5p83rFLhHeV00ug/Yf9nZM6fLeUrPguBTkTQOdpAWWspMh55TZfVQDPaN3NQJfbVRAxdIw==}
    engines: {iojs: '>=1.0.0', node: '>=0.10.0'}

  rfdc@1.4.1:
    resolution: {integrity: sha512-q1b3N5QkRUWUl7iyylaaj3kOpIT0N2i9MqIEQXP73GVsN9cw3fdx8X63cEmWhJGi2PPCF23Ijp7ktmd39rawIA==}

  router@2.2.0:
    resolution: {integrity: sha512-nLTrUKm2UyiL7rlhapu/Zl45FwNgkZGaCpZbIHajDYgwlJCOzLSk+cIPAnsEqV955GjILJnKbdQC1nVPz+gAYQ==}
    engines: {node: '>= 18'}

  run-parallel@1.2.0:
    resolution: {integrity: sha512-5l4VyZR86LZ/lDxZTR6jqL8AFE2S0IFLMP26AbjsLVADxHdhB/c0GUsH+y39UfCi3dzz8OlQuPmnaJOMoDHQBA==}

  rxjs@7.8.1:
    resolution: {integrity: sha512-AA3TVj+0A2iuIoQkWEK/tqFjBq2j+6PO6Y0zJcvzLAFhEFIO3HL0vls9hWLncZbAAbK0mar7oZ4V079I/qPMxg==}

  rxjs@7.8.2:
    resolution: {integrity: sha512-dhKf903U/PQZY6boNNtAGdWbG85WAbjT/1xYoZIC7FAY0yWapOBQVsVrDl58W86//e1VpMNBtRV4MaXfdMySFA==}

  safe-buffer@5.1.2:
    resolution: {integrity: sha512-Gd2UZBJDkXlY7GbJxfsE8/nvKkUEU1G38c1siN6QP6a9PT9MmHB8GnpscSmMJSoF8LOIrt8ud/wPtojys4G6+g==}

  safe-buffer@5.2.1:
    resolution: {integrity: sha512-rp3So07KcdmmKbGvgaNxQSJr7bGVSVk5S9Eq1F+ppbRo70+YeaDxkw5Dd8NPN+GD6bjnYm2VuPuCXmpuYvmCXQ==}

  safer-buffer@2.1.2:
    resolution: {integrity: sha512-YZo3K82SD7Riyi0E1EQPojLz7kpepnSQI9IyPbHHg1XXXevb5dJI7tpyN2ADxGcQbHG7vcyRHk0cbwqcQriUtg==}

  schema-utils@3.3.0:
    resolution: {integrity: sha512-pN/yOAvcC+5rQ5nERGuwrjLlYvLTbCibnZ1I7B1LaiAz9BRBlE9GMgE/eqV30P7aJQUf7Ddimy/RsbYO/GrVGg==}
    engines: {node: '>= 10.13.0'}

  schema-utils@4.3.2:
    resolution: {integrity: sha512-Gn/JaSk/Mt9gYubxTtSn/QCV4em9mpAPiR1rqy/Ocu19u/G9J5WWdNoUT4SiV6mFC3y6cxyFcFwdzPM3FgxGAQ==}
    engines: {node: '>= 10.13.0'}

  seek-bzip@2.0.0:
    resolution: {integrity: sha512-SMguiTnYrhpLdk3PwfzHeotrcwi8bNV4iemL9tx9poR/yeaMYwB9VzR1w7b57DuWpuqR8n6oZboi0hj3AxZxQg==}
    hasBin: true

  semver-regex@4.0.5:
    resolution: {integrity: sha512-hunMQrEy1T6Jr2uEVjrAIqjwWcQTgOAcIM52C8MY1EZSD3DDNft04XzvYKPqjED65bNVVko0YI38nYeEHCX3yw==}
    engines: {node: '>=12'}

  semver-truncate@3.0.0:
    resolution: {integrity: sha512-LJWA9kSvMolR51oDE6PN3kALBNaUdkxzAGcexw8gjMA8xr5zUqK0JiR3CgARSqanYF3Z1YHvsErb1KDgh+v7Rg==}
    engines: {node: '>=12'}

  semver@6.3.1:
    resolution: {integrity: sha512-BR7VvDCVHO+q2xBEWskxS6DJE1qRnb7DxzUrogb71CWoSficBxYsiAGd+Kl0mmq/MprG9yArRkyrQxTO6XjMzA==}
    hasBin: true

  semver@7.7.2:
    resolution: {integrity: sha512-RF0Fw+rO5AMf9MAyaRXI4AV0Ulj5lMHqVxxdSgiVbixSCXoEmmX/jk0CuJw4+3SqroYO9VoUh+HcuJivvtJemA==}
    engines: {node: '>=10'}
    hasBin: true

  send@1.2.0:
    resolution: {integrity: sha512-uaW0WwXKpL9blXE2o0bRhoL2EGXIrZxQ2ZQ4mgcfoBxdFmQold+qWsD2jLrfZ0trjKL6vOw0j//eAwcALFjKSw==}
    engines: {node: '>= 18'}

  serialize-javascript@6.0.2:
    resolution: {integrity: sha512-Saa1xPByTTq2gdeFZYLLo+RFE35NHZkAbqZeWNd3BpzppeVisAqpDjcp8dyf6uIvEqJRd46jemmyA4iFIeVk8g==}

  serve-static@2.2.0:
    resolution: {integrity: sha512-61g9pCh0Vnh7IutZjtLGGpTA355+OPn2TyDv/6ivP2h/AdAVX9azsoxmg2/M6nZeQZNYBEwIcsne1mJd9oQItQ==}
    engines: {node: '>= 18'}

  setprototypeof@1.2.0:
    resolution: {integrity: sha512-E5LDX7Wrp85Kil5bhZv46j8jOeboKq5JMmYM3gVGdGH8xFpPWXUMsNrlODCrkoxMEeNi/XZIwuRvY4XNwYMJpw==}

  shebang-command@2.0.0:
    resolution: {integrity: sha512-kHxr2zZpYtdmrN1qDjrrX/Z1rR1kG8Dx+gkpK1G4eXmvXswmcE1hTWBWYUzlraYw1/yZp6YuDY77YtvbN0dmDA==}
    engines: {node: '>=8'}

  shebang-regex@3.0.0:
    resolution: {integrity: sha512-7++dFhtcx3353uBaq8DDR4NuxBetBzC7ZQOhmTQInHEd6bSrXdiEyzCvG07Z44UYdLShWUyXt5M/yhz8ekcb1A==}
    engines: {node: '>=8'}

  side-channel-list@1.0.0:
    resolution: {integrity: sha512-FCLHtRD/gnpCiCHEiJLOwdmFP+wzCmDEkc9y7NsYxeF4u7Btsn1ZuwgwJGxImImHicJArLP4R0yX4c2KCrMrTA==}
    engines: {node: '>= 0.4'}

  side-channel-map@1.0.1:
    resolution: {integrity: sha512-VCjCNfgMsby3tTdo02nbjtM/ewra6jPHmpThenkTYh8pG9ucZ/1P8So4u4FGBek/BjpOVsDCMoLA/iuBKIFXRA==}
    engines: {node: '>= 0.4'}

  side-channel-weakmap@1.0.2:
    resolution: {integrity: sha512-WPS/HvHQTYnHisLo9McqBHOJk2FkHO/tlpvldyrnem4aeQp4hai3gythswg6p01oSoTl58rcpiFAjF2br2Ak2A==}
    engines: {node: '>= 0.4'}

  side-channel@1.1.0:
    resolution: {integrity: sha512-ZX99e6tRweoUXqR+VBrslhda51Nh5MTQwou5tnUDgbtyM0dBgmhEDtWGP/xbKn6hqfPRHujUNwz5fy/wbbhnpw==}
    engines: {node: '>= 0.4'}

  signal-exit@3.0.7:
    resolution: {integrity: sha512-wnD2ZE+l+SPC/uoS0vXeE9L1+0wuaMqKlfz9AMUo38JsyLSBWSFcHR1Rri62LZc12vLr1gb3jl7iwQhgwpAbGQ==}

  signal-exit@4.1.0:
    resolution: {integrity: sha512-bzyZ1e88w9O1iNJbKnOlvYTrWPDl46O1bG0D3XInv+9tkPrxrN8jUUTiFlDkkmKWgn1M6CfIA13SuGqOa9Korw==}
    engines: {node: '>=14'}

  sisteransi@1.0.5:
    resolution: {integrity: sha512-bLGGlR1QxBcynn2d5YmDX4MGjlZvy2MRBDRNHLJ8VI6l6+9FUiyTFNJ0IveOSP0bcXgVDPRcfGqA0pjaqUpfVg==}

  slash@3.0.0:
    resolution: {integrity: sha512-g9Q1haeby36OSStwb4ntCGGGaKsaVSjQ68fBxoQcutl5fS1vuY18H3wSt3jFyFtrkx+Kz0V1G85A4MyAdDMi2Q==}
    engines: {node: '>=8'}

  slice-ansi@5.0.0:
    resolution: {integrity: sha512-FC+lgizVPfie0kkhqUScwRu1O/lF6NOgJmlCgK+/LYxDCTk8sGelYaHDhFcDN+Sn3Cv+3VSa4Byeo+IMCzpMgQ==}
    engines: {node: '>=12'}

  slice-ansi@7.1.0:
    resolution: {integrity: sha512-bSiSngZ/jWeX93BqeIAbImyTbEihizcwNjFoRUIY/T1wWQsfsm2Vw1agPKylXvQTU7iASGdHhyqRlqQzfz+Htg==}
    engines: {node: '>=18'}

  sort-keys-length@1.0.1:
    resolution: {integrity: sha512-GRbEOUqCxemTAk/b32F2xa8wDTs+Z1QHOkbhJDQTvv/6G3ZkbJ+frYWsTcc7cBB3Fu4wy4XlLCuNtJuMn7Gsvw==}
    engines: {node: '>=0.10.0'}

  sort-keys@1.1.2:
    resolution: {integrity: sha512-vzn8aSqKgytVik0iwdBEi+zevbTYZogewTUM6dtpmGwEcdzbub/TX4bCzRhebDCRC3QzXgJsLRKB2V/Oof7HXg==}
    engines: {node: '>=0.10.0'}

  source-map-support@0.5.13:
    resolution: {integrity: sha512-SHSKFHadjVA5oR4PPqhtAVdcBWwRYVd6g6cAXnIbRiIwc2EhPrTuKUBdSLvlEKyIP3GCf89fltvcZiP9MMFA1w==}

  source-map-support@0.5.21:
    resolution: {integrity: sha512-uBHU3L3czsIyYXKX88fdrGovxdSCoTGDRZ6SYXtSRxLZUzHg5P/66Ht6uoUlHu9EZod+inXhKo3qQgwXUT/y1w==}

  source-map@0.6.1:
    resolution: {integrity: sha512-UjgapumWlbMhkBgzT7Ykc5YXUT46F0iKu8SGXq0bcwP5dz/h0Plj6enJqjz1Zbq2l5WaqYnrVbwWOWMyF3F47g==}
    engines: {node: '>=0.10.0'}

  source-map@0.7.4:
    resolution: {integrity: sha512-l3BikUxvPOcn5E74dZiq5BGsTb5yEwhaTSzccU6t4sDOH8NWJCstKO5QT2CvtFoK6F0saL7p9xHAqHOlCPJygA==}
    engines: {node: '>= 8'}

  split2@4.2.0:
    resolution: {integrity: sha512-UcjcJOWknrNkF6PLX83qcHM6KHgVKNkV62Y8a5uYDVv9ydGQVwAHMKqHdJje1VTWpljG0WYpCDhrCdAOYH4TWg==}
    engines: {node: '>= 10.x'}

  sprintf-js@1.0.3:
    resolution: {integrity: sha512-D9cPgkvLlV3t3IzL0D0YLvGA9Ahk4PcvVwUbN0dSGr1aP0Nrt4AEnTUbuGvquEC0mA64Gqt1fzirlRs5ibXx8g==}

  stack-utils@2.0.6:
    resolution: {integrity: sha512-XlkWvfIm6RmsWtNJx+uqtKLS8eqFbxUg0ZzLXqY0caEy9l7hruX8IpiDnjsLavoBgqCCR71TqWO8MaXYheJ3RQ==}
    engines: {node: '>=10'}

  statuses@2.0.1:
    resolution: {integrity: sha512-RwNA9Z/7PrK06rYLIzFMlaF+l73iwpzsqRIFgbMLbTcLD6cOao82TaWefPXQvB2fOC4AjuYSEndS7N/mTCbkdQ==}
    engines: {node: '>= 0.8'}

  streamsearch@1.1.0:
    resolution: {integrity: sha512-Mcc5wHehp9aXz1ax6bZUyY5afg9u2rv5cqQI3mRrYkGC8rW2hM02jWuwjtL++LS5qinSyhj2QfLyNsuc+VsExg==}
    engines: {node: '>=10.0.0'}

  streamx@2.22.0:
    resolution: {integrity: sha512-sLh1evHOzBy/iWRiR6d1zRcLao4gGZr3C1kzNz4fopCOKJb6xD9ub8Mpi9Mr1R6id5o43S+d93fI48UC5uM9aw==}

  string-argv@0.3.2:
    resolution: {integrity: sha512-aqD2Q0144Z+/RqG52NeHEkZauTAUWJO8c6yTftGJKO3Tja5tUgIfmIl6kExvhtxSDP7fXB6DvzkfMpCd/F3G+Q==}
    engines: {node: '>=0.6.19'}

  string-length@4.0.2:
    resolution: {integrity: sha512-+l6rNN5fYHNhZZy41RXsYptCjA2Igmq4EG7kZAYFQI1E1VTXarr6ZPXBg6eq7Y6eK4FEhY6AJlyuFIb/v/S0VQ==}
    engines: {node: '>=10'}

  string-width@4.2.3:
    resolution: {integrity: sha512-wKyQRQpjJ0sIp62ErSZdGsjMJWsap5oRNihHhu6G7JVO/9jIB6UyevL+tXuOqrng8j/cxKTWyWUwvSTriiZz/g==}
    engines: {node: '>=8'}

  string-width@5.1.2:
    resolution: {integrity: sha512-HnLOCR3vjcY8beoNLtcjZ5/nxn2afmME6lhrDrebokqMap+XbeW8n9TXpPDOqdGK5qcI3oT0GKTW6wC7EMiVqA==}
    engines: {node: '>=12'}

  string-width@7.2.0:
    resolution: {integrity: sha512-tsaTIkKW9b4N+AEj+SVA+WhJzV7/zMhcSu78mLKWSk7cXMOSHsBKFWUs0fWwq8QyK3MgJBQRX6Gbi4kYbdvGkQ==}
    engines: {node: '>=18'}

  string_decoder@1.1.1:
    resolution: {integrity: sha512-n/ShnvDi6FHbbVfviro+WojiFzv+s8MPMHBczVePfUpDJLwoLT0ht1l4YwBCbi8pJAveEEdnkHyPyTP/mzRfwg==}

  strip-ansi@6.0.1:
    resolution: {integrity: sha512-Y38VPSHcqkFrCpFnQ9vuSXmquuv5oXOKpGeT6aGrr3o3Gc9AlVa6JBfUSOCnbxGGZF+/0ooI7KrPuUSztUdU5A==}
    engines: {node: '>=8'}

  strip-ansi@7.1.0:
    resolution: {integrity: sha512-iq6eVVI64nQQTRYq2KtEg2d2uU7LElhTJwsH4YzIHZshxlgZms/wIc4VoDQTlG/IvVIrBKG06CrZnp0qv7hkcQ==}
    engines: {node: '>=12'}

  strip-bom@3.0.0:
    resolution: {integrity: sha512-vavAMRXOgBVNF6nyEEmL3DBK19iRpDcoIwW+swQ+CbGiu7lju6t+JklA1MHweoWtadgt4ISVUsXLyDq34ddcwA==}
    engines: {node: '>=4'}

  strip-bom@4.0.0:
    resolution: {integrity: sha512-3xurFv5tEgii33Zi8Jtp55wEIILR9eh34FAW00PZf+JnSsTmV/ioewSgQl97JHvgjoRGwPShsWm+IdrxB35d0w==}
    engines: {node: '>=8'}

  strip-dirs@3.0.0:
    resolution: {integrity: sha512-I0sdgcFTfKQlUPZyAqPJmSG3HLO9rWDFnxonnIbskYNM3DwFOeTNB5KzVq3dA1GdRAc/25b5Y7UO2TQfKWw4aQ==}

  strip-final-newline@2.0.0:
    resolution: {integrity: sha512-BrpvfNAE3dcvq7ll3xVumzjKjZQ5tI1sEUIKr3Uoks0XUl45St3FlatVqef9prk4jRDzhW6WZg+3bk93y6pLjA==}
    engines: {node: '>=6'}

  strip-json-comments@3.1.1:
    resolution: {integrity: sha512-6fPc+R4ihwqP6N/aIv2f1gMH8lOVtWQHoqC4yK6oSDVVocumAsfCqjkXnqiYMhmMwS/mEHLp7Vehlt3ql6lEig==}
    engines: {node: '>=8'}

  strtok3@10.2.2:
    resolution: {integrity: sha512-Xt18+h4s7Z8xyZ0tmBoRmzxcop97R4BAh+dXouUDCYn+Em+1P3qpkUfI5ueWLT8ynC5hZ+q4iPEmGG1urvQGBg==}
    engines: {node: '>=18'}

  strtok3@9.1.1:
    resolution: {integrity: sha512-FhwotcEqjr241ZbjFzjlIYg6c5/L/s4yBGWSMvJ9UoExiSqL+FnFA/CaeZx17WGaZMS/4SOZp8wH18jSS4R4lw==}
    engines: {node: '>=16'}

  superagent@10.2.1:
    resolution: {integrity: sha512-O+PCv11lgTNJUzy49teNAWLjBZfc+A1enOwTpLlH6/rsvKcTwcdTT8m9azGkVqM7HBl5jpyZ7KTPhHweokBcdg==}
    engines: {node: '>=14.18.0'}

  supertest@7.1.1:
    resolution: {integrity: sha512-aI59HBTlG9e2wTjxGJV+DygfNLgnWbGdZxiA/sgrnNNikIW8lbDvCtF6RnhZoJ82nU7qv7ZLjrvWqCEm52fAmw==}
    engines: {node: '>=14.18.0'}

  supports-color@7.2.0:
    resolution: {integrity: sha512-qpCAvRl9stuOHveKsn7HncJRvv501qIacKzQlO/+Lwxc9+0q2wLyv4Dfvt80/DPn2pqOBsJdDiogXGR9+OvwRw==}
    engines: {node: '>=8'}

  supports-color@8.1.1:
    resolution: {integrity: sha512-MpUEN2OodtUzxvKQl72cUF7RQ5EiHsGvSsVG0ia9c5RbWGL2CI4C7EpPS8UTBIplnlzZiNuV56w+FuNxy3ty2Q==}
    engines: {node: '>=10'}

  supports-preserve-symlinks-flag@1.0.0:
    resolution: {integrity: sha512-ot0WnXS9fgdkgIcePe6RHNk1WA8+muPa6cSjeR3V8K27q9BB1rTE3R1p7Hv0z1ZyAc8s6Vvv8DIyWf681MAt0w==}
    engines: {node: '>= 0.4'}

  swagger-ui-dist@5.21.0:
    resolution: {integrity: sha512-E0K3AB6HvQd8yQNSMR7eE5bk+323AUxjtCz/4ZNKiahOlPhPJxqn3UPIGs00cyY/dhrTDJ61L7C/a8u6zhGrZg==}

  symbol-observable@4.0.0:
    resolution: {integrity: sha512-b19dMThMV4HVFynSAM1++gBHAbk2Tc/osgLIBZMKsyqh34jb2e8Os7T6ZW/Bt3pJFdBTd2JwAnAAEQV7rSNvcQ==}
    engines: {node: '>=0.10'}

  synckit@0.11.6:
    resolution: {integrity: sha512-2pR2ubZSV64f/vqm9eLPz/KOvR9Dm+Co/5ChLgeHl0yEDRc6h5hXHoxEQH8Y5Ljycozd3p1k5TTSVdzYGkPvLw==}
    engines: {node: ^14.18.0 || >=16.0.0}

  tapable@2.2.2:
    resolution: {integrity: sha512-Re10+NauLTMCudc7T5WLFLAwDhQ0JWdrMK+9B2M8zR5hRExKmsRDCBA7/aV/pNJFltmBFO5BAMlQFi/vq3nKOg==}
    engines: {node: '>=6'}

  tar-stream@3.1.7:
    resolution: {integrity: sha512-qJj60CXt7IU1Ffyc3NJMjh6EkuCFej46zUqJ4J7pqYlThyd9bO0XBTmcOIhSzZJVWfsLks0+nle/j538YAW9RQ==}

  terser-webpack-plugin@5.3.14:
    resolution: {integrity: sha512-vkZjpUjb6OMS7dhV+tILUW6BhpDR7P2L/aQSAv+Uwk+m8KATX9EccViHTJR2qDtACKPIYndLGCyl3FMo+r2LMw==}
    engines: {node: '>= 10.13.0'}
    peerDependencies:
      '@swc/core': '*'
      esbuild: '*'
      uglify-js: '*'
      webpack: ^5.1.0
    peerDependenciesMeta:
      '@swc/core':
        optional: true
      esbuild:
        optional: true
      uglify-js:
        optional: true

  terser@5.40.0:
    resolution: {integrity: sha512-cfeKl/jjwSR5ar7d0FGmave9hFGJT8obyo0z+CrQOylLDbk7X81nPU6vq9VORa5jU30SkDnT2FXjLbR8HLP+xA==}
    engines: {node: '>=10'}
    hasBin: true

  test-exclude@6.0.0:
    resolution: {integrity: sha512-cAGWPIyOHU6zlmg88jwm7VRyXnMN7iV68OGAbYDk/Mh/xC/pzVPlQtY6ngoIH/5/tciuhGfvESU8GrHrcxD56w==}
    engines: {node: '>=8'}

  text-decoder@1.2.3:
    resolution: {integrity: sha512-3/o9z3X0X0fTupwsYvR03pJ/DjWuqqrfwBgTQzdWDiQSm9KitAyz/9WqsT2JQW7KV2m+bC2ol/zqpW37NHxLaA==}

  text-extensions@2.4.0:
    resolution: {integrity: sha512-te/NtwBwfiNRLf9Ijqx3T0nlqZiQ2XrrtBvu+cLL8ZRrGkO0NHTug8MYFKyoSrv/sHTaSKfilUkizV6XhxMJ3g==}
    engines: {node: '>=8'}

  through@2.3.8:
    resolution: {integrity: sha512-w89qg7PI8wAdvX60bMDP+bFoD5Dvhm9oLheFp5O4a2QF0cSBGsBX4qZmadPMvVqlLJBBci+WqGGOAPvcDeNSVg==}

  tinyexec@1.0.1:
    resolution: {integrity: sha512-5uC6DDlmeqiOwCPmK9jMSdOuZTh8bU39Ys6yidB+UTt5hfZUPGAypSgFRiEp+jbi9qH40BLDvy85jIU88wKSqw==}

  tmp@0.0.33:
    resolution: {integrity: sha512-jRCJlojKnZ3addtTOjdIqoRuPEKBvNXcGYqzO6zWZX8KfKEpnGY5jfggJQ3EjKuu8D4bJRr0y+cYJFmYbImXGw==}
    engines: {node: '>=0.6.0'}

  tmpl@1.0.5:
    resolution: {integrity: sha512-3f0uOEAQwIqGuWW2MVzYg8fV/QNnc/IpuJNG837rLuczAaLVHslWHZQj4IGiEl5Hs3kkbhwL9Ab7Hrsmuj+Smw==}

  to-regex-range@5.0.1:
    resolution: {integrity: sha512-65P7iz6X5yEr1cwcgvQxbbIw7Uk3gOy5dIdtZ4rDveLqhrdJP+Li/Hx6tyK0NEb+2GCyneCMJiGqrADCSNk8sQ==}
    engines: {node: '>=8.0'}

  toidentifier@1.0.1:
    resolution: {integrity: sha512-o5sSPKEkg/DIQNmH43V0/uerLrpzVedkUh8tGNvaeXpfpuwjKenlSox/2O/BTlZUtEe+JG7s5YhEz608PlAHRA==}
    engines: {node: '>=0.6'}

  token-types@6.0.0:
    resolution: {integrity: sha512-lbDrTLVsHhOMljPscd0yitpozq7Ga2M5Cvez5AjGg8GASBjtt6iERCAJ93yommPmz62fb45oFIXHEZ3u9bfJEA==}
    engines: {node: '>=14.16'}

  tree-kill@1.2.2:
    resolution: {integrity: sha512-L0Orpi8qGpRG//Nd+H90vFB+3iHnue1zSSGmNOOCh1GLJ7rUKVwV2HvijphGQS2UmhUZewS9VgvxYIdgr+fG1A==}
    hasBin: true

  ts-api-utils@2.1.0:
    resolution: {integrity: sha512-CUgTZL1irw8u29bzrOD/nH85jqyc74D6SshFgujOIA7osm2Rz7dYH77agkx7H4FBNxDq7Cjf+IjaX/8zwFW+ZQ==}
    engines: {node: '>=18.12'}
    peerDependencies:
      typescript: '>=4.8.4'

  ts-jest@29.3.4:
    resolution: {integrity: sha512-Iqbrm8IXOmV+ggWHOTEbjwyCf2xZlUMv5npExksXohL+tk8va4Fjhb+X2+Rt9NBmgO7bJ8WpnMLOwih/DnMlFA==}
    engines: {node: ^14.15.0 || ^16.10.0 || ^18.0.0 || >=20.0.0}
    hasBin: true
    peerDependencies:
      '@babel/core': '>=7.0.0-beta.0 <8'
      '@jest/transform': ^29.0.0
      '@jest/types': ^29.0.0
      babel-jest: ^29.0.0
      esbuild: '*'
      jest: ^29.0.0
      typescript: '>=4.3 <6'
    peerDependenciesMeta:
      '@babel/core':
        optional: true
      '@jest/transform':
        optional: true
      '@jest/types':
        optional: true
      babel-jest:
        optional: true
      esbuild:
        optional: true

  ts-loader@9.5.2:
    resolution: {integrity: sha512-Qo4piXvOTWcMGIgRiuFa6nHNm+54HbYaZCKqc9eeZCLRy3XqafQgwX2F7mofrbJG3g7EEb+lkiR+z2Lic2s3Zw==}
    engines: {node: '>=12.0.0'}
    peerDependencies:
      typescript: '*'
      webpack: ^5.0.0

  ts-node@10.9.2:
    resolution: {integrity: sha512-f0FFpIdcHgn8zcPSbf1dRevwt047YMnaiJM3u2w2RewrB+fob/zePZcrOyQoLMMO7aBIddLcQIEK5dYjkLnGrQ==}
    hasBin: true
    peerDependencies:
      '@swc/core': '>=1.2.50'
      '@swc/wasm': '>=1.2.50'
      '@types/node': '*'
      typescript: '>=2.7'
    peerDependenciesMeta:
      '@swc/core':
        optional: true
      '@swc/wasm':
        optional: true

  tsconfig-paths-webpack-plugin@4.2.0:
    resolution: {integrity: sha512-zbem3rfRS8BgeNK50Zz5SIQgXzLafiHjOwUAvk/38/o1jHn/V5QAgVUcz884or7WYcPaH3N2CIfUc2u0ul7UcA==}
    engines: {node: '>=10.13.0'}

  tsconfig-paths@4.2.0:
    resolution: {integrity: sha512-NoZ4roiN7LnbKn9QqE1amc9DJfzvZXxF4xDavcOWt1BPkdx+m+0gJuPM+S0vCe7zTJMYUP0R8pO2XMr+Y8oLIg==}
    engines: {node: '>=6'}

  tslib@2.8.1:
    resolution: {integrity: sha512-oJFu94HQb+KVduSUQL7wnpmqnfmLsOA/nAh6b6EH0wCEoK0/mPeXU6c3wKDV83MkOuHPRHtSXKKU99IBazS/2w==}

  type-check@0.4.0:
    resolution: {integrity: sha512-XleUoc9uwGXqjWwXaUTZAmzMcFZ5858QA2vvx1Ur5xIcixXIP+8LnFDgRplU30us6teqdlskFfu+ae4K79Ooew==}
    engines: {node: '>= 0.8.0'}

  type-detect@4.0.8:
    resolution: {integrity: sha512-0fr/mIH1dlO+x7TlcMy+bIDqKPsw/70tVyeHW787goQjhmqaZe10uwLujubK9q9Lg6Fiho1KUKDYz0Z7k7g5/g==}
    engines: {node: '>=4'}

  type-fest@0.21.3:
    resolution: {integrity: sha512-t0rzBq87m3fVcduHDUFhKmyyX+9eo6WQjZvf51Ea/M0Q7+T374Jp1aUiyUl0GKxp8M/OETVHSDvmkyPgvX+X2w==}
    engines: {node: '>=10'}

  type-fest@4.41.0:
    resolution: {integrity: sha512-TeTSQ6H5YHvpqVwBRcnLDCBnDOHWYu7IvGbHT6N8AOymcr9PJGjc1GTtiWZTYg0NCgYwvnYWEkVChQAr9bjfwA==}
    engines: {node: '>=16'}

  type-is@1.6.18:
    resolution: {integrity: sha512-TkRKr9sUTxEH8MdfuCSP7VizJyzRNMjj2J2do2Jr3Kym598JVdEksuzPQCnlFPW4ky9Q+iA+ma9BGm06XQBy8g==}
    engines: {node: '>= 0.6'}

  type-is@2.0.1:
    resolution: {integrity: sha512-OZs6gsjF4vMp32qrCbiVSkrFmXtG/AZhY3t0iAMrMBiAZyV9oALtXO8hsrHbMXF9x6L3grlFuwW2oAz7cav+Gw==}
    engines: {node: '>= 0.6'}

  typedarray@0.0.6:
    resolution: {integrity: sha512-/aCDEGatGvZ2BIk+HmLf4ifCJFwvKFNb9/JeZPMulfgFracn9QFcAf5GO8B/mweUjSoblS5In0cWhqpfs/5PQA==}

  typescript-eslint@8.33.0:
    resolution: {integrity: sha512-5YmNhF24ylCsvdNW2oJwMzTbaeO4bg90KeGtMjUw0AGtHksgEPLRTUil+coHwCfiu4QjVJFnjp94DmU6zV7DhQ==}
    engines: {node: ^18.18.0 || ^20.9.0 || >=21.1.0}
    peerDependencies:
      eslint: ^8.57.0 || ^9.0.0
      typescript: '>=4.8.4 <5.9.0'

  typescript@5.8.3:
    resolution: {integrity: sha512-p1diW6TqL9L07nNxvRMM7hMMw4c5XOo/1ibL4aAIGmSAt9slTE1Xgw5KWuof2uTOvCg9BY7ZRi+GaF+7sfgPeQ==}
    engines: {node: '>=14.17'}
    hasBin: true

  uid@2.0.2:
    resolution: {integrity: sha512-u3xV3X7uzvi5b1MncmZo3i2Aw222Zk1keqLA1YkHldREkAhAqi65wuPfe7lHx8H/Wzy+8CE7S7uS3jekIM5s8g==}
    engines: {node: '>=8'}

  uint8array-extras@1.4.0:
    resolution: {integrity: sha512-ZPtzy0hu4cZjv3z5NW9gfKnNLjoz4y6uv4HlelAjDK7sY/xOkKZv9xK/WQpcsBB3jEybChz9DPC2U/+cusjJVQ==}
    engines: {node: '>=18'}

  unbzip2-stream@1.4.3:
    resolution: {integrity: sha512-mlExGW4w71ebDJviH16lQLtZS32VKqsSfk80GCfUlwT/4/hNRFsoscrF/c++9xinkMzECL1uL9DDwXqFWkruPg==}

  undici-types@6.19.8:
    resolution: {integrity: sha512-ve2KP6f/JnbPBFyobGHuerC9g1FYGn/F8n1LWTwNxCEzd6IfqTwUQcNXgEtmmQ6DlRrC1hrSrBnCZPokRrDHjw==}

  unicorn-magic@0.1.0:
    resolution: {integrity: sha512-lRfVq8fE8gz6QMBuDM6a+LO3IAzTi05H6gCVaUpir2E1Rwpo4ZUog45KpNXKC/Mn3Yb9UDuHumeFTo9iV/D9FQ==}
    engines: {node: '>=18'}

  universalify@2.0.1:
    resolution: {integrity: sha512-gptHNQghINnc/vTGIk0SOFGFNXw7JVrlRUtConJRlvaw6DuX0wO5Jeko9sWrMBhh+PsYAZ7oXAiOnf/UKogyiw==}
    engines: {node: '>= 10.0.0'}

  unpipe@1.0.0:
    resolution: {integrity: sha512-pjy2bYhSsufwWlKwPc+l3cN7+wuJlK6uz0YdJEOlQDbl6jo/YlPi4mb8agUkVC8BF7V8NuzeyPNqRksA3hztKQ==}
    engines: {node: '>= 0.8'}

  update-browserslist-db@1.1.3:
    resolution: {integrity: sha512-UxhIZQ+QInVdunkDAaiazvvT/+fXL5Osr0JZlJulepYu6Jd7qJtDZjlur0emRlT71EN3ScPoE7gvsuIKKNavKw==}
    hasBin: true
    peerDependencies:
      browserslist: '>= 4.21.0'

  uri-js@4.4.1:
    resolution: {integrity: sha512-7rKUyy33Q1yc98pQ1DAmLtwX109F7TIfWlW1Ydo8Wl1ii1SeHieeh0HHfPeL2fMXK6z0s8ecKs9frCuLJvndBg==}

  util-deprecate@1.0.2:
    resolution: {integrity: sha512-EPD5q1uXyFxJpCrLnCc1nHnq3gOa6DZBocAIiI2TaSCA7VCJ1UJDMagCzIkXNsUYfD1daK//LTEQ8xiIbrHtcw==}

  v8-compile-cache-lib@3.0.1:
    resolution: {integrity: sha512-wa7YjyUGfNZngI/vtK0UHAN+lgDCxBPCylVXGp0zu59Fz5aiGtNXaq3DhIov063MorB+VfufLh3JlF2KdTK3xg==}

  v8-to-istanbul@9.3.0:
    resolution: {integrity: sha512-kiGUalWN+rgBJ/1OHZsBtU4rXZOfj/7rKQxULKlIzwzQSvMJUUNgPwJEEh7gU6xEVxC0ahoOBvN2YI8GH6FNgA==}
    engines: {node: '>=10.12.0'}

  validator@13.15.15:
    resolution: {integrity: sha512-BgWVbCI72aIQy937xbawcs+hrVaN/CZ2UwutgaJ36hGqRrLNM+f5LUT/YPRbo8IV/ASeFzXszezV+y2+rq3l8A==}
    engines: {node: '>= 0.10'}

  vary@1.1.2:
    resolution: {integrity: sha512-BNGbWLfd0eUPabhkXUVm0j8uuvREyTh5ovRa/dyow/BqAbZJyC+5fU+IzQOzmAKzYqYRAISoRhdQr3eIZ/PXqg==}
    engines: {node: '>= 0.8'}

  walker@1.0.8:
    resolution: {integrity: sha512-ts/8E8l5b7kY0vlWLewOkDXMmPdLcVV4GmOQLyxuSswIJsweeFZtAsMF7k1Nszz+TYBQrlYRmzOnr398y1JemQ==}

  watchpack@2.4.4:
    resolution: {integrity: sha512-c5EGNOiyxxV5qmTtAB7rbiXxi1ooX1pQKMLX/MIabJjRA0SJBQOjKF+KSVfHkr9U1cADPon0mRiVe/riyaiDUA==}
    engines: {node: '>=10.13.0'}

  wcwidth@1.0.1:
    resolution: {integrity: sha512-XHPEwS0q6TaxcvG85+8EYkbiCux2XtWG2mkc47Ng2A77BQu9+DqIOJldST4HgPkuea7dvKSj5VgX3P1d4rW8Tg==}

  webpack-node-externals@3.0.0:
    resolution: {integrity: sha512-LnL6Z3GGDPht/AigwRh2dvL9PQPFQ8skEpVrWZXLWBYmqcaojHNN0onvHzie6rq7EWKrrBfPYqNEzTJgiwEQDQ==}
    engines: {node: '>=6'}

  webpack-sources@3.3.0:
    resolution: {integrity: sha512-77R0RDmJfj9dyv5p3bM5pOHa+X8/ZkO9c7kpDstigkC4nIDobadsfSGCwB4bKhMVxqAok8tajaoR8rirM7+VFQ==}
    engines: {node: '>=10.13.0'}

  webpack@5.99.6:
    resolution: {integrity: sha512-TJOLrJ6oeccsGWPl7ujCYuc0pIq2cNsuD6GZDma8i5o5Npvcco/z+NKvZSFsP0/x6SShVb0+X2JK/JHUjKY9dQ==}
    engines: {node: '>=10.13.0'}
    hasBin: true
    peerDependencies:
      webpack-cli: '*'
    peerDependenciesMeta:
      webpack-cli:
        optional: true

  which@2.0.2:
    resolution: {integrity: sha512-BLI3Tl1TW3Pvl70l3yq3Y64i+awpwXqsGBYWkkqMtnbXgrMD+yj7rhW0kuEDxzJaYXGjEW5ogapKNMEKNMjibA==}
    engines: {node: '>= 8'}
    hasBin: true

  word-wrap@1.2.5:
    resolution: {integrity: sha512-BN22B5eaMMI9UMtjrGd5g5eCYPpCPDUy0FJXbYsaT5zYxjFOckS53SQDE3pWkVoWpHXVb3BrYcEN4Twa55B5cA==}
    engines: {node: '>=0.10.0'}

  wrap-ansi@6.2.0:
    resolution: {integrity: sha512-r6lPcBGxZXlIcymEu7InxDMhdW0KDxpLgoFLcguasxCaJ/SOIZwINatK9KY/tf+ZrlywOKU0UDj3ATXUBfxJXA==}
    engines: {node: '>=8'}

  wrap-ansi@7.0.0:
    resolution: {integrity: sha512-YVGIj2kamLSTxw6NsZjoBxfSwsn0ycdesmc4p+Q21c5zPuZ1pl+NfxVdxPtdHvmNVOQ6XSYG4AUtyt/Fi7D16Q==}
    engines: {node: '>=10'}

  wrap-ansi@8.1.0:
    resolution: {integrity: sha512-si7QWI6zUMq56bESFvagtmzMdGOtoxfR+Sez11Mobfc7tm+VkUckk9bW2UeffTGVUbOksxmSw0AA2gs8g71NCQ==}
    engines: {node: '>=12'}

  wrap-ansi@9.0.0:
    resolution: {integrity: sha512-G8ura3S+3Z2G+mkgNRq8dqaFZAuxfsxpBB8OCTGRTCtp+l/v9nbFNmCUP1BZMts3G1142MsZfn6eeUKrr4PD1Q==}
    engines: {node: '>=18'}

  wrappy@1.0.2:
    resolution: {integrity: sha512-l4Sp/DRseor9wL6EvV2+TuQn63dMkPjZ/sp9XkghTEbV9KlPS1xUsZ3u7/IQO4wxtcFB4bgpQPRcR3QCvezPcQ==}

  write-file-atomic@4.0.2:
    resolution: {integrity: sha512-7KxauUdBmSdWnmpaGFg+ppNjKF8uNLry8LyzjauQDOVONfFLNKrKvQOxZ/VuTIcS/gge/YNahf5RIIQWTSarlg==}
    engines: {node: ^12.13.0 || ^14.15.0 || >=16.0.0}

  xtend@4.0.2:
    resolution: {integrity: sha512-LKYU1iAXJXUgAXn9URjiu+MWhyUXHsvfp7mcuYm9dSUKK0/CjtrUwFAxD82/mCWbtLsGjFIad0wIsod4zrTAEQ==}
    engines: {node: '>=0.4'}

  y18n@5.0.8:
    resolution: {integrity: sha512-0pfFzegeDWJHJIAmTLRP2DwHjdF5s7jo9tuztdQxAhINCdvS+3nGINqPd00AphqJR/0LhANUS6/+7SCb98YOfA==}
    engines: {node: '>=10'}

  yallist@3.1.1:
    resolution: {integrity: sha512-a4UGQaWPH59mOXUYnAG2ewncQS4i4F43Tv3JoAM+s2VDAmS9NsK8GpDMLrCHPksFT7h3K6TOoUNn2pb7RoXx4g==}

  yaml@2.8.0:
    resolution: {integrity: sha512-4lLa/EcQCB0cJkyts+FpIRx5G/llPxfP6VQU5KByHEhLxY3IJCH0f0Hy1MHI8sClTvsIb8qwRJ6R/ZdlDJ/leQ==}
    engines: {node: '>= 14.6'}
    hasBin: true

  yargs-parser@21.1.1:
    resolution: {integrity: sha512-tVpsJW7DdjecAiFpbIB1e3qxIQsE6NoPc5/eTdrbbIC4h0LVsWhnoa3g+m2HclBIujHzsxZ4VJVA+GUuc2/LBw==}
    engines: {node: '>=12'}

  yargs@17.7.2:
    resolution: {integrity: sha512-7dSzzRQ++CKnNI/krKnYRV7JKKPUXMEh61soaHKg9mrWEhzFWhFnxPxGl+69cD1Ou63C13NUPCnmIcrvqCuM6w==}
    engines: {node: '>=12'}

  yauzl@3.2.0:
    resolution: {integrity: sha512-Ow9nuGZE+qp1u4JIPvg+uCiUr7xGQWdff7JQSk5VGYTAZMDe2q8lxJ10ygv10qmSj031Ty/6FNJpLO4o1Sgc+w==}
    engines: {node: '>=12'}

  yn@3.1.1:
    resolution: {integrity: sha512-Ux4ygGWsu2c7isFWe8Yu1YluJmqVhxqK2cLXNQA5AcC3QfbGNpM7fu0Y8b/z16pXLnFxZYvWhd3fhBY9DLmC6Q==}
    engines: {node: '>=6'}

  yocto-queue@0.1.0:
    resolution: {integrity: sha512-rVksvsnNCdJ/ohGc6xgPwyN8eheCxsiLM8mxuE/t/mOVqJewPuO1miLpTHQiRgTKCLexL4MeAFVagts7HmNZ2Q==}
    engines: {node: '>=10'}

  yocto-queue@1.2.1:
    resolution: {integrity: sha512-AyeEbWOu/TAXdxlV9wmGcR0+yh2j3vYPGOECcIj2S7MkrLyC7ne+oye2BKTItt0ii2PHk4cDy+95+LshzbXnGg==}
    engines: {node: '>=12.20'}

  yoctocolors-cjs@2.1.2:
    resolution: {integrity: sha512-cYVsTjKl8b+FrnidjibDWskAv7UKOfcwaVZdp/it9n1s9fU3IkgDbhdIRKCW4JDsAlECJY0ytoVPT3sK6kideA==}
    engines: {node: '>=18'}

snapshots:

  '@ampproject/remapping@2.3.0':
    dependencies:
      '@jridgewell/gen-mapping': 0.3.8
      '@jridgewell/trace-mapping': 0.3.25

  '@angular-devkit/core@19.2.6(chokidar@4.0.3)':
    dependencies:
      ajv: 8.17.1
      ajv-formats: 3.0.1(ajv@8.17.1)
      jsonc-parser: 3.3.1
      picomatch: 4.0.2
      rxjs: 7.8.1
      source-map: 0.7.4
    optionalDependencies:
      chokidar: 4.0.3

  '@angular-devkit/core@19.2.8(chokidar@4.0.3)':
    dependencies:
      ajv: 8.17.1
      ajv-formats: 3.0.1(ajv@8.17.1)
      jsonc-parser: 3.3.1
      picomatch: 4.0.2
      rxjs: 7.8.1
      source-map: 0.7.4
    optionalDependencies:
      chokidar: 4.0.3

  '@angular-devkit/schematics-cli@19.2.8(@types/node@20.17.50)(chokidar@4.0.3)':
    dependencies:
      '@angular-devkit/core': 19.2.8(chokidar@4.0.3)
      '@angular-devkit/schematics': 19.2.8(chokidar@4.0.3)
      '@inquirer/prompts': 7.3.2(@types/node@20.17.50)
      ansi-colors: 4.1.3
      symbol-observable: 4.0.0
      yargs-parser: 21.1.1
    transitivePeerDependencies:
      - '@types/node'
      - chokidar

  '@angular-devkit/schematics@19.2.6(chokidar@4.0.3)':
    dependencies:
      '@angular-devkit/core': 19.2.6(chokidar@4.0.3)
      jsonc-parser: 3.3.1
      magic-string: 0.30.17
      ora: 5.4.1
      rxjs: 7.8.1
    transitivePeerDependencies:
      - chokidar

  '@angular-devkit/schematics@19.2.8(chokidar@4.0.3)':
    dependencies:
      '@angular-devkit/core': 19.2.8(chokidar@4.0.3)
      jsonc-parser: 3.3.1
      magic-string: 0.30.17
      ora: 5.4.1
      rxjs: 7.8.1
    transitivePeerDependencies:
      - chokidar

  '@babel/code-frame@7.27.1':
    dependencies:
      '@babel/helper-validator-identifier': 7.27.1
      js-tokens: 4.0.0
      picocolors: 1.1.1

  '@babel/compat-data@7.27.3': {}

  '@babel/core@7.27.3':
    dependencies:
      '@ampproject/remapping': 2.3.0
      '@babel/code-frame': 7.27.1
      '@babel/generator': 7.27.3
      '@babel/helper-compilation-targets': 7.27.2
      '@babel/helper-module-transforms': 7.27.3(@babel/core@7.27.3)
      '@babel/helpers': 7.27.3
      '@babel/parser': 7.27.3
      '@babel/template': 7.27.2
      '@babel/traverse': 7.27.3
      '@babel/types': 7.27.3
      convert-source-map: 2.0.0
      debug: 4.4.1
      gensync: 1.0.0-beta.2
      json5: 2.2.3
      semver: 6.3.1
    transitivePeerDependencies:
      - supports-color

  '@babel/generator@7.27.3':
    dependencies:
      '@babel/parser': 7.27.3
      '@babel/types': 7.27.3
      '@jridgewell/gen-mapping': 0.3.8
      '@jridgewell/trace-mapping': 0.3.25
      jsesc: 3.1.0

  '@babel/helper-compilation-targets@7.27.2':
    dependencies:
      '@babel/compat-data': 7.27.3
      '@babel/helper-validator-option': 7.27.1
      browserslist: 4.25.0
      lru-cache: 5.1.1
      semver: 6.3.1

  '@babel/helper-module-imports@7.27.1':
    dependencies:
      '@babel/traverse': 7.27.3
      '@babel/types': 7.27.3
    transitivePeerDependencies:
      - supports-color

  '@babel/helper-module-transforms@7.27.3(@babel/core@7.27.3)':
    dependencies:
      '@babel/core': 7.27.3
      '@babel/helper-module-imports': 7.27.1
      '@babel/helper-validator-identifier': 7.27.1
      '@babel/traverse': 7.27.3
    transitivePeerDependencies:
      - supports-color

  '@babel/helper-plugin-utils@7.27.1': {}

  '@babel/helper-string-parser@7.27.1': {}

  '@babel/helper-validator-identifier@7.27.1': {}

  '@babel/helper-validator-option@7.27.1': {}

  '@babel/helpers@7.27.3':
    dependencies:
      '@babel/template': 7.27.2
      '@babel/types': 7.27.3

  '@babel/parser@7.27.3':
    dependencies:
      '@babel/types': 7.27.3

  '@babel/plugin-syntax-async-generators@7.8.4(@babel/core@7.27.3)':
    dependencies:
      '@babel/core': 7.27.3
      '@babel/helper-plugin-utils': 7.27.1

  '@babel/plugin-syntax-bigint@7.8.3(@babel/core@7.27.3)':
    dependencies:
      '@babel/core': 7.27.3
      '@babel/helper-plugin-utils': 7.27.1

  '@babel/plugin-syntax-class-properties@7.12.13(@babel/core@7.27.3)':
    dependencies:
      '@babel/core': 7.27.3
      '@babel/helper-plugin-utils': 7.27.1

  '@babel/plugin-syntax-class-static-block@7.14.5(@babel/core@7.27.3)':
    dependencies:
      '@babel/core': 7.27.3
      '@babel/helper-plugin-utils': 7.27.1

  '@babel/plugin-syntax-import-attributes@7.27.1(@babel/core@7.27.3)':
    dependencies:
      '@babel/core': 7.27.3
      '@babel/helper-plugin-utils': 7.27.1

  '@babel/plugin-syntax-import-meta@7.10.4(@babel/core@7.27.3)':
    dependencies:
      '@babel/core': 7.27.3
      '@babel/helper-plugin-utils': 7.27.1

  '@babel/plugin-syntax-json-strings@7.8.3(@babel/core@7.27.3)':
    dependencies:
      '@babel/core': 7.27.3
      '@babel/helper-plugin-utils': 7.27.1

  '@babel/plugin-syntax-jsx@7.27.1(@babel/core@7.27.3)':
    dependencies:
      '@babel/core': 7.27.3
      '@babel/helper-plugin-utils': 7.27.1

  '@babel/plugin-syntax-logical-assignment-operators@7.10.4(@babel/core@7.27.3)':
    dependencies:
      '@babel/core': 7.27.3
      '@babel/helper-plugin-utils': 7.27.1

  '@babel/plugin-syntax-nullish-coalescing-operator@7.8.3(@babel/core@7.27.3)':
    dependencies:
      '@babel/core': 7.27.3
      '@babel/helper-plugin-utils': 7.27.1

  '@babel/plugin-syntax-numeric-separator@7.10.4(@babel/core@7.27.3)':
    dependencies:
      '@babel/core': 7.27.3
      '@babel/helper-plugin-utils': 7.27.1

  '@babel/plugin-syntax-object-rest-spread@7.8.3(@babel/core@7.27.3)':
    dependencies:
      '@babel/core': 7.27.3
      '@babel/helper-plugin-utils': 7.27.1

  '@babel/plugin-syntax-optional-catch-binding@7.8.3(@babel/core@7.27.3)':
    dependencies:
      '@babel/core': 7.27.3
      '@babel/helper-plugin-utils': 7.27.1

  '@babel/plugin-syntax-optional-chaining@7.8.3(@babel/core@7.27.3)':
    dependencies:
      '@babel/core': 7.27.3
      '@babel/helper-plugin-utils': 7.27.1

  '@babel/plugin-syntax-private-property-in-object@7.14.5(@babel/core@7.27.3)':
    dependencies:
      '@babel/core': 7.27.3
      '@babel/helper-plugin-utils': 7.27.1

  '@babel/plugin-syntax-top-level-await@7.14.5(@babel/core@7.27.3)':
    dependencies:
      '@babel/core': 7.27.3
      '@babel/helper-plugin-utils': 7.27.1

  '@babel/plugin-syntax-typescript@7.27.1(@babel/core@7.27.3)':
    dependencies:
      '@babel/core': 7.27.3
      '@babel/helper-plugin-utils': 7.27.1

  '@babel/template@7.27.2':
    dependencies:
      '@babel/code-frame': 7.27.1
      '@babel/parser': 7.27.3
      '@babel/types': 7.27.3

  '@babel/traverse@7.27.3':
    dependencies:
      '@babel/code-frame': 7.27.1
      '@babel/generator': 7.27.3
      '@babel/parser': 7.27.3
      '@babel/template': 7.27.2
      '@babel/types': 7.27.3
      debug: 4.4.1
      globals: 11.12.0
    transitivePeerDependencies:
      - supports-color

  '@babel/types@7.27.3':
    dependencies:
      '@babel/helper-string-parser': 7.27.1
      '@babel/helper-validator-identifier': 7.27.1

  '@bcoe/v8-coverage@0.2.3': {}

  '@colors/colors@1.5.0':
    optional: true

  '@commitlint/cli@19.8.1(@types/node@20.17.50)(typescript@5.8.3)':
    dependencies:
      '@commitlint/format': 19.8.1
      '@commitlint/lint': 19.8.1
      '@commitlint/load': 19.8.1(@types/node@20.17.50)(typescript@5.8.3)
      '@commitlint/read': 19.8.1
      '@commitlint/types': 19.8.1
      tinyexec: 1.0.1
      yargs: 17.7.2
    transitivePeerDependencies:
      - '@types/node'
      - typescript

  '@commitlint/config-conventional@19.8.1':
    dependencies:
      '@commitlint/types': 19.8.1
      conventional-changelog-conventionalcommits: 7.0.2

  '@commitlint/config-validator@19.8.1':
    dependencies:
      '@commitlint/types': 19.8.1
      ajv: 8.17.1

  '@commitlint/ensure@19.8.1':
    dependencies:
      '@commitlint/types': 19.8.1
      lodash.camelcase: 4.3.0
      lodash.kebabcase: 4.1.1
      lodash.snakecase: 4.1.1
      lodash.startcase: 4.4.0
      lodash.upperfirst: 4.3.1

  '@commitlint/execute-rule@19.8.1': {}

  '@commitlint/format@19.8.1':
    dependencies:
      '@commitlint/types': 19.8.1
      chalk: 5.4.1

  '@commitlint/is-ignored@19.8.1':
    dependencies:
      '@commitlint/types': 19.8.1
      semver: 7.7.2

  '@commitlint/lint@19.8.1':
    dependencies:
      '@commitlint/is-ignored': 19.8.1
      '@commitlint/parse': 19.8.1
      '@commitlint/rules': 19.8.1
      '@commitlint/types': 19.8.1

  '@commitlint/load@19.8.1(@types/node@20.17.50)(typescript@5.8.3)':
    dependencies:
      '@commitlint/config-validator': 19.8.1
      '@commitlint/execute-rule': 19.8.1
      '@commitlint/resolve-extends': 19.8.1
      '@commitlint/types': 19.8.1
      chalk: 5.4.1
      cosmiconfig: 9.0.0(typescript@5.8.3)
      cosmiconfig-typescript-loader: 6.1.0(@types/node@20.17.50)(cosmiconfig@9.0.0(typescript@5.8.3))(typescript@5.8.3)
      lodash.isplainobject: 4.0.6
      lodash.merge: 4.6.2
      lodash.uniq: 4.5.0
    transitivePeerDependencies:
      - '@types/node'
      - typescript

  '@commitlint/message@19.8.1': {}

  '@commitlint/parse@19.8.1':
    dependencies:
      '@commitlint/types': 19.8.1
      conventional-changelog-angular: 7.0.0
      conventional-commits-parser: 5.0.0

  '@commitlint/read@19.8.1':
    dependencies:
      '@commitlint/top-level': 19.8.1
      '@commitlint/types': 19.8.1
      git-raw-commits: 4.0.0
      minimist: 1.2.8
      tinyexec: 1.0.1

  '@commitlint/resolve-extends@19.8.1':
    dependencies:
      '@commitlint/config-validator': 19.8.1
      '@commitlint/types': 19.8.1
      global-directory: 4.0.1
      import-meta-resolve: 4.1.0
      lodash.mergewith: 4.6.2
      resolve-from: 5.0.0

  '@commitlint/rules@19.8.1':
    dependencies:
      '@commitlint/ensure': 19.8.1
      '@commitlint/message': 19.8.1
      '@commitlint/to-lines': 19.8.1
      '@commitlint/types': 19.8.1

  '@commitlint/to-lines@19.8.1': {}

  '@commitlint/top-level@19.8.1':
    dependencies:
      find-up: 7.0.0

  '@commitlint/types@19.8.1':
    dependencies:
      '@types/conventional-commits-parser': 5.0.1
      chalk: 5.4.1

  '@cspotcode/source-map-support@0.8.1':
    dependencies:
      '@jridgewell/trace-mapping': 0.3.9

  '@eslint-community/eslint-utils@4.7.0(eslint@9.27.0(jiti@2.4.2))':
    dependencies:
      eslint: 9.27.0(jiti@2.4.2)
      eslint-visitor-keys: 3.4.3

  '@eslint-community/regexpp@4.12.1': {}

  '@eslint/config-array@0.20.0':
    dependencies:
      '@eslint/object-schema': 2.1.6
      debug: 4.4.1
      minimatch: 3.1.2
    transitivePeerDependencies:
      - supports-color

  '@eslint/config-helpers@0.2.2': {}

  '@eslint/core@0.14.0':
    dependencies:
      '@types/json-schema': 7.0.15

  '@eslint/eslintrc@3.3.1':
    dependencies:
      ajv: 6.12.6
      debug: 4.4.1
      espree: 10.3.0
      globals: 14.0.0
      ignore: 5.3.2
      import-fresh: 3.3.1
      js-yaml: 4.1.0
      minimatch: 3.1.2
      strip-json-comments: 3.1.1
    transitivePeerDependencies:
      - supports-color

  '@eslint/js@9.27.0': {}

  '@eslint/object-schema@2.1.6': {}

  '@eslint/plugin-kit@0.3.1':
    dependencies:
      '@eslint/core': 0.14.0
      levn: 0.4.1

  '@humanfs/core@0.19.1': {}

  '@humanfs/node@0.16.6':
    dependencies:
      '@humanfs/core': 0.19.1
      '@humanwhocodes/retry': 0.3.1

  '@humanwhocodes/module-importer@1.0.1': {}

  '@humanwhocodes/retry@0.3.1': {}

  '@humanwhocodes/retry@0.4.3': {}

  '@inquirer/checkbox@4.1.8(@types/node@20.17.50)':
    dependencies:
      '@inquirer/core': 10.1.13(@types/node@20.17.50)
      '@inquirer/figures': 1.0.12
      '@inquirer/type': 3.0.7(@types/node@20.17.50)
      ansi-escapes: 4.3.2
      yoctocolors-cjs: 2.1.2
    optionalDependencies:
      '@types/node': 20.17.50

  '@inquirer/confirm@5.1.12(@types/node@20.17.50)':
    dependencies:
      '@inquirer/core': 10.1.13(@types/node@20.17.50)
      '@inquirer/type': 3.0.7(@types/node@20.17.50)
    optionalDependencies:
      '@types/node': 20.17.50

  '@inquirer/core@10.1.13(@types/node@20.17.50)':
    dependencies:
      '@inquirer/figures': 1.0.12
      '@inquirer/type': 3.0.7(@types/node@20.17.50)
      ansi-escapes: 4.3.2
      cli-width: 4.1.0
      mute-stream: 2.0.0
      signal-exit: 4.1.0
      wrap-ansi: 6.2.0
      yoctocolors-cjs: 2.1.2
    optionalDependencies:
      '@types/node': 20.17.50

  '@inquirer/editor@4.2.13(@types/node@20.17.50)':
    dependencies:
      '@inquirer/core': 10.1.13(@types/node@20.17.50)
      '@inquirer/type': 3.0.7(@types/node@20.17.50)
      external-editor: 3.1.0
    optionalDependencies:
      '@types/node': 20.17.50

  '@inquirer/expand@4.0.15(@types/node@20.17.50)':
    dependencies:
      '@inquirer/core': 10.1.13(@types/node@20.17.50)
      '@inquirer/type': 3.0.7(@types/node@20.17.50)
      yoctocolors-cjs: 2.1.2
    optionalDependencies:
      '@types/node': 20.17.50

  '@inquirer/figures@1.0.12': {}

  '@inquirer/input@4.1.12(@types/node@20.17.50)':
    dependencies:
      '@inquirer/core': 10.1.13(@types/node@20.17.50)
      '@inquirer/type': 3.0.7(@types/node@20.17.50)
    optionalDependencies:
      '@types/node': 20.17.50

  '@inquirer/number@3.0.15(@types/node@20.17.50)':
    dependencies:
      '@inquirer/core': 10.1.13(@types/node@20.17.50)
      '@inquirer/type': 3.0.7(@types/node@20.17.50)
    optionalDependencies:
      '@types/node': 20.17.50

  '@inquirer/password@4.0.15(@types/node@20.17.50)':
    dependencies:
      '@inquirer/core': 10.1.13(@types/node@20.17.50)
      '@inquirer/type': 3.0.7(@types/node@20.17.50)
      ansi-escapes: 4.3.2
    optionalDependencies:
      '@types/node': 20.17.50

  '@inquirer/prompts@7.3.2(@types/node@20.17.50)':
    dependencies:
      '@inquirer/checkbox': 4.1.8(@types/node@20.17.50)
      '@inquirer/confirm': 5.1.12(@types/node@20.17.50)
      '@inquirer/editor': 4.2.13(@types/node@20.17.50)
      '@inquirer/expand': 4.0.15(@types/node@20.17.50)
      '@inquirer/input': 4.1.12(@types/node@20.17.50)
      '@inquirer/number': 3.0.15(@types/node@20.17.50)
      '@inquirer/password': 4.0.15(@types/node@20.17.50)
      '@inquirer/rawlist': 4.1.3(@types/node@20.17.50)
      '@inquirer/search': 3.0.15(@types/node@20.17.50)
      '@inquirer/select': 4.2.3(@types/node@20.17.50)
    optionalDependencies:
      '@types/node': 20.17.50

  '@inquirer/prompts@7.4.1(@types/node@20.17.50)':
    dependencies:
      '@inquirer/checkbox': 4.1.8(@types/node@20.17.50)
      '@inquirer/confirm': 5.1.12(@types/node@20.17.50)
      '@inquirer/editor': 4.2.13(@types/node@20.17.50)
      '@inquirer/expand': 4.0.15(@types/node@20.17.50)
      '@inquirer/input': 4.1.12(@types/node@20.17.50)
      '@inquirer/number': 3.0.15(@types/node@20.17.50)
      '@inquirer/password': 4.0.15(@types/node@20.17.50)
      '@inquirer/rawlist': 4.1.3(@types/node@20.17.50)
      '@inquirer/search': 3.0.15(@types/node@20.17.50)
      '@inquirer/select': 4.2.3(@types/node@20.17.50)
    optionalDependencies:
      '@types/node': 20.17.50

  '@inquirer/rawlist@4.1.3(@types/node@20.17.50)':
    dependencies:
      '@inquirer/core': 10.1.13(@types/node@20.17.50)
      '@inquirer/type': 3.0.7(@types/node@20.17.50)
      yoctocolors-cjs: 2.1.2
    optionalDependencies:
      '@types/node': 20.17.50

  '@inquirer/search@3.0.15(@types/node@20.17.50)':
    dependencies:
      '@inquirer/core': 10.1.13(@types/node@20.17.50)
      '@inquirer/figures': 1.0.12
      '@inquirer/type': 3.0.7(@types/node@20.17.50)
      yoctocolors-cjs: 2.1.2
    optionalDependencies:
      '@types/node': 20.17.50

  '@inquirer/select@4.2.3(@types/node@20.17.50)':
    dependencies:
      '@inquirer/core': 10.1.13(@types/node@20.17.50)
      '@inquirer/figures': 1.0.12
      '@inquirer/type': 3.0.7(@types/node@20.17.50)
      ansi-escapes: 4.3.2
      yoctocolors-cjs: 2.1.2
    optionalDependencies:
      '@types/node': 20.17.50

  '@inquirer/type@3.0.7(@types/node@20.17.50)':
    optionalDependencies:
      '@types/node': 20.17.50

  '@isaacs/cliui@8.0.2':
    dependencies:
      string-width: 5.1.2
      string-width-cjs: string-width@4.2.3
      strip-ansi: 7.1.0
      strip-ansi-cjs: strip-ansi@6.0.1
      wrap-ansi: 8.1.0
      wrap-ansi-cjs: wrap-ansi@7.0.0

  '@istanbuljs/load-nyc-config@1.1.0':
    dependencies:
      camelcase: 5.3.1
      find-up: 4.1.0
      get-package-type: 0.1.0
      js-yaml: 3.14.1
      resolve-from: 5.0.0

  '@istanbuljs/schema@0.1.3': {}

  '@jest/console@29.7.0':
    dependencies:
      '@jest/types': 29.6.3
      '@types/node': 20.17.50
      chalk: 4.1.2
      jest-message-util: 29.7.0
      jest-util: 29.7.0
      slash: 3.0.0

  '@jest/core@29.7.0(ts-node@10.9.2(@swc/core@1.11.29)(@types/node@20.17.50)(typescript@5.8.3))':
    dependencies:
      '@jest/console': 29.7.0
      '@jest/reporters': 29.7.0
      '@jest/test-result': 29.7.0
      '@jest/transform': 29.7.0
      '@jest/types': 29.6.3
      '@types/node': 20.17.50
      ansi-escapes: 4.3.2
      chalk: 4.1.2
      ci-info: 3.9.0
      exit: 0.1.2
      graceful-fs: 4.2.11
      jest-changed-files: 29.7.0
      jest-config: 29.7.0(@types/node@20.17.50)(ts-node@10.9.2(@swc/core@1.11.29)(@types/node@20.17.50)(typescript@5.8.3))
      jest-haste-map: 29.7.0
      jest-message-util: 29.7.0
      jest-regex-util: 29.6.3
      jest-resolve: 29.7.0
      jest-resolve-dependencies: 29.7.0
      jest-runner: 29.7.0
      jest-runtime: 29.7.0
      jest-snapshot: 29.7.0
      jest-util: 29.7.0
      jest-validate: 29.7.0
      jest-watcher: 29.7.0
      micromatch: 4.0.8
      pretty-format: 29.7.0
      slash: 3.0.0
      strip-ansi: 6.0.1
    transitivePeerDependencies:
      - babel-plugin-macros
      - supports-color
      - ts-node

  '@jest/environment@29.7.0':
    dependencies:
      '@jest/fake-timers': 29.7.0
      '@jest/types': 29.6.3
      '@types/node': 20.17.50
      jest-mock: 29.7.0

  '@jest/expect-utils@29.7.0':
    dependencies:
      jest-get-type: 29.6.3

  '@jest/expect@29.7.0':
    dependencies:
      expect: 29.7.0
      jest-snapshot: 29.7.0
    transitivePeerDependencies:
      - supports-color

  '@jest/fake-timers@29.7.0':
    dependencies:
      '@jest/types': 29.6.3
      '@sinonjs/fake-timers': 10.3.0
      '@types/node': 20.17.50
      jest-message-util: 29.7.0
      jest-mock: 29.7.0
      jest-util: 29.7.0

  '@jest/globals@29.7.0':
    dependencies:
      '@jest/environment': 29.7.0
      '@jest/expect': 29.7.0
      '@jest/types': 29.6.3
      jest-mock: 29.7.0
    transitivePeerDependencies:
      - supports-color

  '@jest/reporters@29.7.0':
    dependencies:
      '@bcoe/v8-coverage': 0.2.3
      '@jest/console': 29.7.0
      '@jest/test-result': 29.7.0
      '@jest/transform': 29.7.0
      '@jest/types': 29.6.3
      '@jridgewell/trace-mapping': 0.3.25
      '@types/node': 20.17.50
      chalk: 4.1.2
      collect-v8-coverage: 1.0.2
      exit: 0.1.2
      glob: 7.2.3
      graceful-fs: 4.2.11
      istanbul-lib-coverage: 3.2.2
      istanbul-lib-instrument: 6.0.3
      istanbul-lib-report: 3.0.1
      istanbul-lib-source-maps: 4.0.1
      istanbul-reports: 3.1.7
      jest-message-util: 29.7.0
      jest-util: 29.7.0
      jest-worker: 29.7.0
      slash: 3.0.0
      string-length: 4.0.2
      strip-ansi: 6.0.1
      v8-to-istanbul: 9.3.0
    transitivePeerDependencies:
      - supports-color

  '@jest/schemas@29.6.3':
    dependencies:
      '@sinclair/typebox': 0.27.8

  '@jest/source-map@29.6.3':
    dependencies:
      '@jridgewell/trace-mapping': 0.3.25
      callsites: 3.1.0
      graceful-fs: 4.2.11

  '@jest/test-result@29.7.0':
    dependencies:
      '@jest/console': 29.7.0
      '@jest/types': 29.6.3
      '@types/istanbul-lib-coverage': 2.0.6
      collect-v8-coverage: 1.0.2

  '@jest/test-sequencer@29.7.0':
    dependencies:
      '@jest/test-result': 29.7.0
      graceful-fs: 4.2.11
      jest-haste-map: 29.7.0
      slash: 3.0.0

  '@jest/transform@29.7.0':
    dependencies:
      '@babel/core': 7.27.3
      '@jest/types': 29.6.3
      '@jridgewell/trace-mapping': 0.3.25
      babel-plugin-istanbul: 6.1.1
      chalk: 4.1.2
      convert-source-map: 2.0.0
      fast-json-stable-stringify: 2.1.0
      graceful-fs: 4.2.11
      jest-haste-map: 29.7.0
      jest-regex-util: 29.6.3
      jest-util: 29.7.0
      micromatch: 4.0.8
      pirates: 4.0.7
      slash: 3.0.0
      write-file-atomic: 4.0.2
    transitivePeerDependencies:
      - supports-color

  '@jest/types@29.6.3':
    dependencies:
      '@jest/schemas': 29.6.3
      '@types/istanbul-lib-coverage': 2.0.6
      '@types/istanbul-reports': 3.0.4
      '@types/node': 20.17.50
      '@types/yargs': 17.0.33
      chalk: 4.1.2

  '@jridgewell/gen-mapping@0.3.8':
    dependencies:
      '@jridgewell/set-array': 1.2.1
      '@jridgewell/sourcemap-codec': 1.5.0
      '@jridgewell/trace-mapping': 0.3.25

  '@jridgewell/resolve-uri@3.1.2': {}

  '@jridgewell/set-array@1.2.1': {}

  '@jridgewell/source-map@0.3.6':
    dependencies:
      '@jridgewell/gen-mapping': 0.3.8
      '@jridgewell/trace-mapping': 0.3.25

  '@jridgewell/sourcemap-codec@1.5.0': {}

  '@jridgewell/trace-mapping@0.3.25':
    dependencies:
      '@jridgewell/resolve-uri': 3.1.2
      '@jridgewell/sourcemap-codec': 1.5.0

  '@jridgewell/trace-mapping@0.3.9':
    dependencies:
      '@jridgewell/resolve-uri': 3.1.2
      '@jridgewell/sourcemap-codec': 1.5.0

  '@lukeed/csprng@1.1.0': {}

  '@microsoft/tsdoc@0.15.1': {}

  '@napi-rs/nice-android-arm-eabi@1.0.1':
    optional: true

  '@napi-rs/nice-android-arm64@1.0.1':
    optional: true

  '@napi-rs/nice-darwin-arm64@1.0.1':
    optional: true

  '@napi-rs/nice-darwin-x64@1.0.1':
    optional: true

  '@napi-rs/nice-freebsd-x64@1.0.1':
    optional: true

  '@napi-rs/nice-linux-arm-gnueabihf@1.0.1':
    optional: true

  '@napi-rs/nice-linux-arm64-gnu@1.0.1':
    optional: true

  '@napi-rs/nice-linux-arm64-musl@1.0.1':
    optional: true

  '@napi-rs/nice-linux-ppc64-gnu@1.0.1':
    optional: true

  '@napi-rs/nice-linux-riscv64-gnu@1.0.1':
    optional: true

  '@napi-rs/nice-linux-s390x-gnu@1.0.1':
    optional: true

  '@napi-rs/nice-linux-x64-gnu@1.0.1':
    optional: true

  '@napi-rs/nice-linux-x64-musl@1.0.1':
    optional: true

  '@napi-rs/nice-win32-arm64-msvc@1.0.1':
    optional: true

  '@napi-rs/nice-win32-ia32-msvc@1.0.1':
    optional: true

  '@napi-rs/nice-win32-x64-msvc@1.0.1':
    optional: true

  '@napi-rs/nice@1.0.1':
    optionalDependencies:
      '@napi-rs/nice-android-arm-eabi': 1.0.1
      '@napi-rs/nice-android-arm64': 1.0.1
      '@napi-rs/nice-darwin-arm64': 1.0.1
      '@napi-rs/nice-darwin-x64': 1.0.1
      '@napi-rs/nice-freebsd-x64': 1.0.1
      '@napi-rs/nice-linux-arm-gnueabihf': 1.0.1
      '@napi-rs/nice-linux-arm64-gnu': 1.0.1
      '@napi-rs/nice-linux-arm64-musl': 1.0.1
      '@napi-rs/nice-linux-ppc64-gnu': 1.0.1
      '@napi-rs/nice-linux-riscv64-gnu': 1.0.1
      '@napi-rs/nice-linux-s390x-gnu': 1.0.1
      '@napi-rs/nice-linux-x64-gnu': 1.0.1
      '@napi-rs/nice-linux-x64-musl': 1.0.1
      '@napi-rs/nice-win32-arm64-msvc': 1.0.1
      '@napi-rs/nice-win32-ia32-msvc': 1.0.1
      '@napi-rs/nice-win32-x64-msvc': 1.0.1
    optional: true

  '@nestjs/cli@11.0.7(@swc/cli@0.7.7(@swc/core@1.11.29)(chokidar@4.0.3))(@swc/core@1.11.29)(@types/node@20.17.50)':
    dependencies:
      '@angular-devkit/core': 19.2.8(chokidar@4.0.3)
      '@angular-devkit/schematics': 19.2.8(chokidar@4.0.3)
      '@angular-devkit/schematics-cli': 19.2.8(@types/node@20.17.50)(chokidar@4.0.3)
      '@inquirer/prompts': 7.4.1(@types/node@20.17.50)
      '@nestjs/schematics': 11.0.5(chokidar@4.0.3)(typescript@5.8.3)
      ansis: 3.17.0
      chokidar: 4.0.3
      cli-table3: 0.6.5
      commander: 4.1.1
      fork-ts-checker-webpack-plugin: 9.1.0(typescript@5.8.3)(webpack@5.99.6(@swc/core@1.11.29))
      glob: 11.0.1
      node-emoji: 1.11.0
      ora: 5.4.1
      tree-kill: 1.2.2
      tsconfig-paths: 4.2.0
      tsconfig-paths-webpack-plugin: 4.2.0
      typescript: 5.8.3
      webpack: 5.99.6(@swc/core@1.11.29)
      webpack-node-externals: 3.0.0
    optionalDependencies:
      '@swc/cli': 0.7.7(@swc/core@1.11.29)(chokidar@4.0.3)
      '@swc/core': 1.11.29
    transitivePeerDependencies:
      - '@types/node'
      - esbuild
      - uglify-js
      - webpack-cli

  '@nestjs/common@11.1.2(class-transformer@0.5.1)(class-validator@0.14.2)(reflect-metadata@0.2.2)(rxjs@7.8.2)':
    dependencies:
      file-type: 21.0.0
      iterare: 1.2.1
      load-esm: 1.0.2
      reflect-metadata: 0.2.2
      rxjs: 7.8.2
      tslib: 2.8.1
      uid: 2.0.2
    optionalDependencies:
      class-transformer: 0.5.1
      class-validator: 0.14.2
    transitivePeerDependencies:
      - supports-color

  '@nestjs/config@4.0.2(@nestjs/common@11.1.2(class-transformer@0.5.1)(class-validator@0.14.2)(reflect-metadata@0.2.2)(rxjs@7.8.2))(rxjs@7.8.2)':
    dependencies:
      '@nestjs/common': 11.1.2(class-transformer@0.5.1)(class-validator@0.14.2)(reflect-metadata@0.2.2)(rxjs@7.8.2)
      dotenv: 16.4.7
      dotenv-expand: 12.0.1
      lodash: 4.17.21
      rxjs: 7.8.2

  '@nestjs/core@11.1.2(@nestjs/common@11.1.2(class-transformer@0.5.1)(class-validator@0.14.2)(reflect-metadata@0.2.2)(rxjs@7.8.2))(@nestjs/platform-express@11.1.2)(reflect-metadata@0.2.2)(rxjs@7.8.2)':
    dependencies:
      '@nestjs/common': 11.1.2(class-transformer@0.5.1)(class-validator@0.14.2)(reflect-metadata@0.2.2)(rxjs@7.8.2)
      '@nuxt/opencollective': 0.4.1
      fast-safe-stringify: 2.1.1
      iterare: 1.2.1
      path-to-regexp: 8.2.0
      reflect-metadata: 0.2.2
      rxjs: 7.8.2
      tslib: 2.8.1
      uid: 2.0.2
    optionalDependencies:
      '@nestjs/platform-express': 11.1.2(@nestjs/common@11.1.2(class-transformer@0.5.1)(class-validator@0.14.2)(reflect-metadata@0.2.2)(rxjs@7.8.2))(@nestjs/core@11.1.2)

  '@nestjs/mapped-types@2.1.0(@nestjs/common@11.1.2(class-transformer@0.5.1)(class-validator@0.14.2)(reflect-metadata@0.2.2)(rxjs@7.8.2))(class-transformer@0.5.1)(class-validator@0.14.2)(reflect-metadata@0.2.2)':
    dependencies:
      '@nestjs/common': 11.1.2(class-transformer@0.5.1)(class-validator@0.14.2)(reflect-metadata@0.2.2)(rxjs@7.8.2)
      reflect-metadata: 0.2.2
    optionalDependencies:
      class-transformer: 0.5.1
      class-validator: 0.14.2

  '@nestjs/platform-express@11.1.2(@nestjs/common@11.1.2(class-transformer@0.5.1)(class-validator@0.14.2)(reflect-metadata@0.2.2)(rxjs@7.8.2))(@nestjs/core@11.1.2)':
    dependencies:
      '@nestjs/common': 11.1.2(class-transformer@0.5.1)(class-validator@0.14.2)(reflect-metadata@0.2.2)(rxjs@7.8.2)
      '@nestjs/core': 11.1.2(@nestjs/common@11.1.2(class-transformer@0.5.1)(class-validator@0.14.2)(reflect-metadata@0.2.2)(rxjs@7.8.2))(@nestjs/platform-express@11.1.2)(reflect-metadata@0.2.2)(rxjs@7.8.2)
      cors: 2.8.5
      express: 5.1.0
      multer: 2.0.0
      path-to-regexp: 8.2.0
      tslib: 2.8.1
    transitivePeerDependencies:
      - supports-color

  '@nestjs/schematics@11.0.5(chokidar@4.0.3)(typescript@5.8.3)':
    dependencies:
      '@angular-devkit/core': 19.2.6(chokidar@4.0.3)
      '@angular-devkit/schematics': 19.2.6(chokidar@4.0.3)
      comment-json: 4.2.5
      jsonc-parser: 3.3.1
      pluralize: 8.0.0
      typescript: 5.8.3
    transitivePeerDependencies:
      - chokidar

  '@nestjs/swagger@11.2.0(@nestjs/common@11.1.2(class-transformer@0.5.1)(class-validator@0.14.2)(reflect-metadata@0.2.2)(rxjs@7.8.2))(@nestjs/core@11.1.2)(class-transformer@0.5.1)(class-validator@0.14.2)(reflect-metadata@0.2.2)':
    dependencies:
      '@microsoft/tsdoc': 0.15.1
      '@nestjs/common': 11.1.2(class-transformer@0.5.1)(class-validator@0.14.2)(reflect-metadata@0.2.2)(rxjs@7.8.2)
      '@nestjs/core': 11.1.2(@nestjs/common@11.1.2(class-transformer@0.5.1)(class-validator@0.14.2)(reflect-metadata@0.2.2)(rxjs@7.8.2))(@nestjs/platform-express@11.1.2)(reflect-metadata@0.2.2)(rxjs@7.8.2)
      '@nestjs/mapped-types': 2.1.0(@nestjs/common@11.1.2(class-transformer@0.5.1)(class-validator@0.14.2)(reflect-metadata@0.2.2)(rxjs@7.8.2))(class-transformer@0.5.1)(class-validator@0.14.2)(reflect-metadata@0.2.2)
      js-yaml: 4.1.0
      lodash: 4.17.21
      path-to-regexp: 8.2.0
      reflect-metadata: 0.2.2
      swagger-ui-dist: 5.21.0
    optionalDependencies:
      class-transformer: 0.5.1
      class-validator: 0.14.2

  '@nestjs/testing@11.1.2(@nestjs/common@11.1.2(class-transformer@0.5.1)(class-validator@0.14.2)(reflect-metadata@0.2.2)(rxjs@7.8.2))(@nestjs/core@11.1.2)(@nestjs/platform-express@11.1.2)':
    dependencies:
      '@nestjs/common': 11.1.2(class-transformer@0.5.1)(class-validator@0.14.2)(reflect-metadata@0.2.2)(rxjs@7.8.2)
      '@nestjs/core': 11.1.2(@nestjs/common@11.1.2(class-transformer@0.5.1)(class-validator@0.14.2)(reflect-metadata@0.2.2)(rxjs@7.8.2))(@nestjs/platform-express@11.1.2)(reflect-metadata@0.2.2)(rxjs@7.8.2)
      tslib: 2.8.1
    optionalDependencies:
      '@nestjs/platform-express': 11.1.2(@nestjs/common@11.1.2(class-transformer@0.5.1)(class-validator@0.14.2)(reflect-metadata@0.2.2)(rxjs@7.8.2))(@nestjs/core@11.1.2)

  '@noble/hashes@1.8.0': {}

  '@nodelib/fs.scandir@2.1.5':
    dependencies:
      '@nodelib/fs.stat': 2.0.5
      run-parallel: 1.2.0

  '@nodelib/fs.stat@2.0.5': {}

  '@nodelib/fs.walk@1.2.8':
    dependencies:
      '@nodelib/fs.scandir': 2.1.5
      fastq: 1.19.1

  '@nuxt/opencollective@0.4.1':
    dependencies:
      consola: 3.4.2

  '@paralleldrive/cuid2@2.2.2':
    dependencies:
      '@noble/hashes': 1.8.0

  '@phc/format@1.0.0': {}

  '@pkgr/core@0.2.4': {}

  '@prisma/client@6.8.2(prisma@6.8.2(typescript@5.8.3))(typescript@5.8.3)':
    optionalDependencies:
      prisma: 6.8.2(typescript@5.8.3)
      typescript: 5.8.3

  '@prisma/config@6.8.2':
    dependencies:
      jiti: 2.4.2

  '@prisma/debug@6.8.2': {}

  '@prisma/engines-version@6.8.0-43.2060c79ba17c6bb9f5823312b6f6b7f4a845738e': {}

  '@prisma/engines@6.8.2':
    dependencies:
      '@prisma/debug': 6.8.2
      '@prisma/engines-version': 6.8.0-43.2060c79ba17c6bb9f5823312b6f6b7f4a845738e
      '@prisma/fetch-engine': 6.8.2
      '@prisma/get-platform': 6.8.2

  '@prisma/fetch-engine@6.8.2':
    dependencies:
      '@prisma/debug': 6.8.2
      '@prisma/engines-version': 6.8.0-43.2060c79ba17c6bb9f5823312b6f6b7f4a845738e
      '@prisma/get-platform': 6.8.2

  '@prisma/get-platform@6.8.2':
    dependencies:
      '@prisma/debug': 6.8.2

  '@scarf/scarf@1.4.0': {}

  '@sec-ant/readable-stream@0.4.1': {}

  '@sinclair/typebox@0.27.8': {}

  '@sindresorhus/is@5.6.0': {}

  '@sinonjs/commons@3.0.1':
    dependencies:
      type-detect: 4.0.8

  '@sinonjs/fake-timers@10.3.0':
    dependencies:
      '@sinonjs/commons': 3.0.1

  '@swc/cli@0.7.7(@swc/core@1.11.29)(chokidar@4.0.3)':
    dependencies:
      '@swc/core': 1.11.29
      '@swc/counter': 0.1.3
      '@xhmikosr/bin-wrapper': 13.0.5
      commander: 8.3.0
      fast-glob: 3.3.3
      minimatch: 9.0.5
      piscina: 4.9.2
      semver: 7.7.2
      slash: 3.0.0
      source-map: 0.7.4
    optionalDependencies:
      chokidar: 4.0.3

  '@swc/core-darwin-arm64@1.11.29':
    optional: true

  '@swc/core-darwin-x64@1.11.29':
    optional: true

  '@swc/core-linux-arm-gnueabihf@1.11.29':
    optional: true

  '@swc/core-linux-arm64-gnu@1.11.29':
    optional: true

  '@swc/core-linux-arm64-musl@1.11.29':
    optional: true

  '@swc/core-linux-x64-gnu@1.11.29':
    optional: true

  '@swc/core-linux-x64-musl@1.11.29':
    optional: true

  '@swc/core-win32-arm64-msvc@1.11.29':
    optional: true

  '@swc/core-win32-ia32-msvc@1.11.29':
    optional: true

  '@swc/core-win32-x64-msvc@1.11.29':
    optional: true

  '@swc/core@1.11.29':
    dependencies:
      '@swc/counter': 0.1.3
      '@swc/types': 0.1.21
    optionalDependencies:
      '@swc/core-darwin-arm64': 1.11.29
      '@swc/core-darwin-x64': 1.11.29
      '@swc/core-linux-arm-gnueabihf': 1.11.29
      '@swc/core-linux-arm64-gnu': 1.11.29
      '@swc/core-linux-arm64-musl': 1.11.29
      '@swc/core-linux-x64-gnu': 1.11.29
      '@swc/core-linux-x64-musl': 1.11.29
      '@swc/core-win32-arm64-msvc': 1.11.29
      '@swc/core-win32-ia32-msvc': 1.11.29
      '@swc/core-win32-x64-msvc': 1.11.29

  '@swc/counter@0.1.3': {}

  '@swc/types@0.1.21':
    dependencies:
      '@swc/counter': 0.1.3

  '@szmarczak/http-timer@5.0.1':
    dependencies:
      defer-to-connect: 2.0.1

  '@tokenizer/inflate@0.2.7':
    dependencies:
      debug: 4.4.1
      fflate: 0.8.2
      token-types: 6.0.0
    transitivePeerDependencies:
      - supports-color

  '@tokenizer/token@0.3.0': {}

  '@trivago/prettier-plugin-sort-imports@5.2.2(prettier@3.5.3)':
    dependencies:
      '@babel/generator': 7.27.3
      '@babel/parser': 7.27.3
      '@babel/traverse': 7.27.3
      '@babel/types': 7.27.3
      javascript-natural-sort: 0.7.1
      lodash: 4.17.21
      prettier: 3.5.3
    transitivePeerDependencies:
      - supports-color

  '@tsconfig/node10@1.0.11': {}

  '@tsconfig/node12@1.0.11': {}

  '@tsconfig/node14@1.0.3': {}

  '@tsconfig/node16@1.0.4': {}

  '@types/babel__core@7.20.5':
    dependencies:
      '@babel/parser': 7.27.3
      '@babel/types': 7.27.3
      '@types/babel__generator': 7.27.0
      '@types/babel__template': 7.4.4
      '@types/babel__traverse': 7.20.7

  '@types/babel__generator@7.27.0':
    dependencies:
      '@babel/types': 7.27.3

  '@types/babel__template@7.4.4':
    dependencies:
      '@babel/parser': 7.27.3
      '@babel/types': 7.27.3

  '@types/babel__traverse@7.20.7':
    dependencies:
      '@babel/types': 7.27.3

  '@types/body-parser@1.19.5':
    dependencies:
      '@types/connect': 3.4.38
      '@types/node': 20.17.50

  '@types/connect@3.4.38':
    dependencies:
      '@types/node': 20.17.50

  '@types/conventional-commits-parser@5.0.1':
    dependencies:
      '@types/node': 20.17.50

  '@types/cookiejar@2.1.5': {}

  '@types/eslint-scope@3.7.7':
    dependencies:
      '@types/eslint': 9.6.1
      '@types/estree': 1.0.7

  '@types/eslint@9.6.1':
    dependencies:
      '@types/estree': 1.0.7
      '@types/json-schema': 7.0.15

  '@types/estree@1.0.7': {}

  '@types/express-serve-static-core@5.0.6':
    dependencies:
      '@types/node': 20.17.50
      '@types/qs': 6.14.0
      '@types/range-parser': 1.2.7
      '@types/send': 0.17.4

  '@types/express@5.0.2':
    dependencies:
      '@types/body-parser': 1.19.5
      '@types/express-serve-static-core': 5.0.6
      '@types/serve-static': 1.15.7

  '@types/graceful-fs@4.1.9':
    dependencies:
      '@types/node': 20.17.50

  '@types/http-cache-semantics@4.0.4': {}

  '@types/http-errors@2.0.4': {}

  '@types/istanbul-lib-coverage@2.0.6': {}

  '@types/istanbul-lib-report@3.0.3':
    dependencies:
      '@types/istanbul-lib-coverage': 2.0.6

  '@types/istanbul-reports@3.0.4':
    dependencies:
      '@types/istanbul-lib-report': 3.0.3

  '@types/jest@29.5.14':
    dependencies:
      expect: 29.7.0
      pretty-format: 29.7.0

  '@types/json-schema@7.0.15': {}

  '@types/methods@1.1.4': {}

  '@types/mime@1.3.5': {}

  '@types/morgan@1.9.9':
    dependencies:
      '@types/node': 20.17.50

  '@types/node@20.17.50':
    dependencies:
      undici-types: 6.19.8

  '@types/qs@6.14.0': {}

  '@types/range-parser@1.2.7': {}

  '@types/send@0.17.4':
    dependencies:
      '@types/mime': 1.3.5
      '@types/node': 20.17.50

  '@types/serve-static@1.15.7':
    dependencies:
      '@types/http-errors': 2.0.4
      '@types/node': 20.17.50
      '@types/send': 0.17.4

  '@types/stack-utils@2.0.3': {}

  '@types/superagent@8.1.9':
    dependencies:
      '@types/cookiejar': 2.1.5
      '@types/methods': 1.1.4
      '@types/node': 20.17.50
      form-data: 4.0.2

  '@types/supertest@6.0.3':
    dependencies:
      '@types/methods': 1.1.4
      '@types/superagent': 8.1.9

  '@types/validator@13.15.1': {}

  '@types/yargs-parser@21.0.3': {}

  '@types/yargs@17.0.33':
    dependencies:
      '@types/yargs-parser': 21.0.3

  '@typescript-eslint/eslint-plugin@8.33.0(@typescript-eslint/parser@8.33.0(eslint@9.27.0(jiti@2.4.2))(typescript@5.8.3))(eslint@9.27.0(jiti@2.4.2))(typescript@5.8.3)':
    dependencies:
      '@eslint-community/regexpp': 4.12.1
      '@typescript-eslint/parser': 8.33.0(eslint@9.27.0(jiti@2.4.2))(typescript@5.8.3)
      '@typescript-eslint/scope-manager': 8.33.0
      '@typescript-eslint/type-utils': 8.33.0(eslint@9.27.0(jiti@2.4.2))(typescript@5.8.3)
      '@typescript-eslint/utils': 8.33.0(eslint@9.27.0(jiti@2.4.2))(typescript@5.8.3)
      '@typescript-eslint/visitor-keys': 8.33.0
      eslint: 9.27.0(jiti@2.4.2)
      graphemer: 1.4.0
      ignore: 7.0.4
      natural-compare: 1.4.0
      ts-api-utils: 2.1.0(typescript@5.8.3)
      typescript: 5.8.3
    transitivePeerDependencies:
      - supports-color

  '@typescript-eslint/parser@8.33.0(eslint@9.27.0(jiti@2.4.2))(typescript@5.8.3)':
    dependencies:
      '@typescript-eslint/scope-manager': 8.33.0
      '@typescript-eslint/types': 8.33.0
      '@typescript-eslint/typescript-estree': 8.33.0(typescript@5.8.3)
      '@typescript-eslint/visitor-keys': 8.33.0
      debug: 4.4.1
      eslint: 9.27.0(jiti@2.4.2)
      typescript: 5.8.3
    transitivePeerDependencies:
      - supports-color

  '@typescript-eslint/project-service@8.33.0(typescript@5.8.3)':
    dependencies:
      '@typescript-eslint/tsconfig-utils': 8.33.0(typescript@5.8.3)
      '@typescript-eslint/types': 8.33.0
      debug: 4.4.1
    transitivePeerDependencies:
      - supports-color
      - typescript

  '@typescript-eslint/scope-manager@8.33.0':
    dependencies:
      '@typescript-eslint/types': 8.33.0
      '@typescript-eslint/visitor-keys': 8.33.0

  '@typescript-eslint/tsconfig-utils@8.33.0(typescript@5.8.3)':
    dependencies:
      typescript: 5.8.3

  '@typescript-eslint/type-utils@8.33.0(eslint@9.27.0(jiti@2.4.2))(typescript@5.8.3)':
    dependencies:
      '@typescript-eslint/typescript-estree': 8.33.0(typescript@5.8.3)
      '@typescript-eslint/utils': 8.33.0(eslint@9.27.0(jiti@2.4.2))(typescript@5.8.3)
      debug: 4.4.1
      eslint: 9.27.0(jiti@2.4.2)
      ts-api-utils: 2.1.0(typescript@5.8.3)
      typescript: 5.8.3
    transitivePeerDependencies:
      - supports-color

  '@typescript-eslint/types@8.33.0': {}

  '@typescript-eslint/typescript-estree@8.33.0(typescript@5.8.3)':
    dependencies:
      '@typescript-eslint/project-service': 8.33.0(typescript@5.8.3)
      '@typescript-eslint/tsconfig-utils': 8.33.0(typescript@5.8.3)
      '@typescript-eslint/types': 8.33.0
      '@typescript-eslint/visitor-keys': 8.33.0
      debug: 4.4.1
      fast-glob: 3.3.3
      is-glob: 4.0.3
      minimatch: 9.0.5
      semver: 7.7.2
      ts-api-utils: 2.1.0(typescript@5.8.3)
      typescript: 5.8.3
    transitivePeerDependencies:
      - supports-color

  '@typescript-eslint/utils@8.33.0(eslint@9.27.0(jiti@2.4.2))(typescript@5.8.3)':
    dependencies:
      '@eslint-community/eslint-utils': 4.7.0(eslint@9.27.0(jiti@2.4.2))
      '@typescript-eslint/scope-manager': 8.33.0
      '@typescript-eslint/types': 8.33.0
      '@typescript-eslint/typescript-estree': 8.33.0(typescript@5.8.3)
      eslint: 9.27.0(jiti@2.4.2)
      typescript: 5.8.3
    transitivePeerDependencies:
      - supports-color

  '@typescript-eslint/visitor-keys@8.33.0':
    dependencies:
      '@typescript-eslint/types': 8.33.0
      eslint-visitor-keys: 4.2.0

  '@webassemblyjs/ast@1.14.1':
    dependencies:
      '@webassemblyjs/helper-numbers': 1.13.2
      '@webassemblyjs/helper-wasm-bytecode': 1.13.2

  '@webassemblyjs/floating-point-hex-parser@1.13.2': {}

  '@webassemblyjs/helper-api-error@1.13.2': {}

  '@webassemblyjs/helper-buffer@1.14.1': {}

  '@webassemblyjs/helper-numbers@1.13.2':
    dependencies:
      '@webassemblyjs/floating-point-hex-parser': 1.13.2
      '@webassemblyjs/helper-api-error': 1.13.2
      '@xtuc/long': 4.2.2

  '@webassemblyjs/helper-wasm-bytecode@1.13.2': {}

  '@webassemblyjs/helper-wasm-section@1.14.1':
    dependencies:
      '@webassemblyjs/ast': 1.14.1
      '@webassemblyjs/helper-buffer': 1.14.1
      '@webassemblyjs/helper-wasm-bytecode': 1.13.2
      '@webassemblyjs/wasm-gen': 1.14.1

  '@webassemblyjs/ieee754@1.13.2':
    dependencies:
      '@xtuc/ieee754': 1.2.0

  '@webassemblyjs/leb128@1.13.2':
    dependencies:
      '@xtuc/long': 4.2.2

  '@webassemblyjs/utf8@1.13.2': {}

  '@webassemblyjs/wasm-edit@1.14.1':
    dependencies:
      '@webassemblyjs/ast': 1.14.1
      '@webassemblyjs/helper-buffer': 1.14.1
      '@webassemblyjs/helper-wasm-bytecode': 1.13.2
      '@webassemblyjs/helper-wasm-section': 1.14.1
      '@webassemblyjs/wasm-gen': 1.14.1
      '@webassemblyjs/wasm-opt': 1.14.1
      '@webassemblyjs/wasm-parser': 1.14.1
      '@webassemblyjs/wast-printer': 1.14.1

  '@webassemblyjs/wasm-gen@1.14.1':
    dependencies:
      '@webassemblyjs/ast': 1.14.1
      '@webassemblyjs/helper-wasm-bytecode': 1.13.2
      '@webassemblyjs/ieee754': 1.13.2
      '@webassemblyjs/leb128': 1.13.2
      '@webassemblyjs/utf8': 1.13.2

  '@webassemblyjs/wasm-opt@1.14.1':
    dependencies:
      '@webassemblyjs/ast': 1.14.1
      '@webassemblyjs/helper-buffer': 1.14.1
      '@webassemblyjs/wasm-gen': 1.14.1
      '@webassemblyjs/wasm-parser': 1.14.1

  '@webassemblyjs/wasm-parser@1.14.1':
    dependencies:
      '@webassemblyjs/ast': 1.14.1
      '@webassemblyjs/helper-api-error': 1.13.2
      '@webassemblyjs/helper-wasm-bytecode': 1.13.2
      '@webassemblyjs/ieee754': 1.13.2
      '@webassemblyjs/leb128': 1.13.2
      '@webassemblyjs/utf8': 1.13.2

  '@webassemblyjs/wast-printer@1.14.1':
    dependencies:
      '@webassemblyjs/ast': 1.14.1
      '@xtuc/long': 4.2.2

  '@xhmikosr/archive-type@7.0.0':
    dependencies:
      file-type: 19.6.0

  '@xhmikosr/bin-check@7.0.3':
    dependencies:
      execa: 5.1.1
      isexe: 2.0.0

  '@xhmikosr/bin-wrapper@13.0.5':
    dependencies:
      '@xhmikosr/bin-check': 7.0.3
      '@xhmikosr/downloader': 15.0.1
      '@xhmikosr/os-filter-obj': 3.0.0
      bin-version-check: 5.1.0

  '@xhmikosr/decompress-tar@8.0.1':
    dependencies:
      file-type: 19.6.0
      is-stream: 2.0.1
      tar-stream: 3.1.7

  '@xhmikosr/decompress-tarbz2@8.0.2':
    dependencies:
      '@xhmikosr/decompress-tar': 8.0.1
      file-type: 19.6.0
      is-stream: 2.0.1
      seek-bzip: 2.0.0
      unbzip2-stream: 1.4.3

  '@xhmikosr/decompress-targz@8.0.1':
    dependencies:
      '@xhmikosr/decompress-tar': 8.0.1
      file-type: 19.6.0
      is-stream: 2.0.1

  '@xhmikosr/decompress-unzip@7.0.0':
    dependencies:
      file-type: 19.6.0
      get-stream: 6.0.1
      yauzl: 3.2.0

  '@xhmikosr/decompress@10.0.1':
    dependencies:
      '@xhmikosr/decompress-tar': 8.0.1
      '@xhmikosr/decompress-tarbz2': 8.0.2
      '@xhmikosr/decompress-targz': 8.0.1
      '@xhmikosr/decompress-unzip': 7.0.0
      graceful-fs: 4.2.11
      make-dir: 4.0.0
      strip-dirs: 3.0.0

  '@xhmikosr/downloader@15.0.1':
    dependencies:
      '@xhmikosr/archive-type': 7.0.0
      '@xhmikosr/decompress': 10.0.1
      content-disposition: 0.5.4
      defaults: 3.0.0
      ext-name: 5.0.0
      file-type: 19.6.0
      filenamify: 6.0.0
      get-stream: 6.0.1
      got: 13.0.0

  '@xhmikosr/os-filter-obj@3.0.0':
    dependencies:
      arch: 3.0.0

  '@xtuc/ieee754@1.2.0': {}

  '@xtuc/long@4.2.2': {}

  JSONStream@1.3.5:
    dependencies:
      jsonparse: 1.3.1
      through: 2.3.8

  accepts@2.0.0:
    dependencies:
      mime-types: 3.0.1
      negotiator: 1.0.0

  acorn-jsx@5.3.2(acorn@8.14.1):
    dependencies:
      acorn: 8.14.1

  acorn-walk@8.3.4:
    dependencies:
      acorn: 8.14.1

  acorn@8.14.1: {}

  ajv-formats@2.1.1(ajv@8.17.1):
    optionalDependencies:
      ajv: 8.17.1

  ajv-formats@3.0.1(ajv@8.17.1):
    optionalDependencies:
      ajv: 8.17.1

  ajv-keywords@3.5.2(ajv@6.12.6):
    dependencies:
      ajv: 6.12.6

  ajv-keywords@5.1.0(ajv@8.17.1):
    dependencies:
      ajv: 8.17.1
      fast-deep-equal: 3.1.3

  ajv@6.12.6:
    dependencies:
      fast-deep-equal: 3.1.3
      fast-json-stable-stringify: 2.1.0
      json-schema-traverse: 0.4.1
      uri-js: 4.4.1

  ajv@8.17.1:
    dependencies:
      fast-deep-equal: 3.1.3
      fast-uri: 3.0.6
      json-schema-traverse: 1.0.0
      require-from-string: 2.0.2

  ansi-colors@4.1.3: {}

  ansi-escapes@4.3.2:
    dependencies:
      type-fest: 0.21.3

  ansi-escapes@7.0.0:
    dependencies:
      environment: 1.1.0

  ansi-regex@5.0.1: {}

  ansi-regex@6.1.0: {}

  ansi-styles@4.3.0:
    dependencies:
      color-convert: 2.0.1

  ansi-styles@5.2.0: {}

  ansi-styles@6.2.1: {}

  ansis@3.17.0: {}

  anymatch@3.1.3:
    dependencies:
      normalize-path: 3.0.0
      picomatch: 2.3.1

  append-field@1.0.0: {}

  arch@3.0.0: {}

  arg@4.1.3: {}

  argon2@0.43.0:
    dependencies:
      '@phc/format': 1.0.0
      node-addon-api: 8.3.1
      node-gyp-build: 4.8.4

  argparse@1.0.10:
    dependencies:
      sprintf-js: 1.0.3

  argparse@2.0.1: {}

  array-ify@1.0.0: {}

  array-timsort@1.0.3: {}

  asap@2.0.6: {}

  async@3.2.6: {}

  asynckit@0.4.0: {}

  b4a@1.6.7: {}

  babel-jest@29.7.0(@babel/core@7.27.3):
    dependencies:
      '@babel/core': 7.27.3
      '@jest/transform': 29.7.0
      '@types/babel__core': 7.20.5
      babel-plugin-istanbul: 6.1.1
      babel-preset-jest: 29.6.3(@babel/core@7.27.3)
      chalk: 4.1.2
      graceful-fs: 4.2.11
      slash: 3.0.0
    transitivePeerDependencies:
      - supports-color

  babel-plugin-istanbul@6.1.1:
    dependencies:
      '@babel/helper-plugin-utils': 7.27.1
      '@istanbuljs/load-nyc-config': 1.1.0
      '@istanbuljs/schema': 0.1.3
      istanbul-lib-instrument: 5.2.1
      test-exclude: 6.0.0
    transitivePeerDependencies:
      - supports-color

  babel-plugin-jest-hoist@29.6.3:
    dependencies:
      '@babel/template': 7.27.2
      '@babel/types': 7.27.3
      '@types/babel__core': 7.20.5
      '@types/babel__traverse': 7.20.7

  babel-preset-current-node-syntax@1.1.0(@babel/core@7.27.3):
    dependencies:
      '@babel/core': 7.27.3
      '@babel/plugin-syntax-async-generators': 7.8.4(@babel/core@7.27.3)
      '@babel/plugin-syntax-bigint': 7.8.3(@babel/core@7.27.3)
      '@babel/plugin-syntax-class-properties': 7.12.13(@babel/core@7.27.3)
      '@babel/plugin-syntax-class-static-block': 7.14.5(@babel/core@7.27.3)
      '@babel/plugin-syntax-import-attributes': 7.27.1(@babel/core@7.27.3)
      '@babel/plugin-syntax-import-meta': 7.10.4(@babel/core@7.27.3)
      '@babel/plugin-syntax-json-strings': 7.8.3(@babel/core@7.27.3)
      '@babel/plugin-syntax-logical-assignment-operators': 7.10.4(@babel/core@7.27.3)
      '@babel/plugin-syntax-nullish-coalescing-operator': 7.8.3(@babel/core@7.27.3)
      '@babel/plugin-syntax-numeric-separator': 7.10.4(@babel/core@7.27.3)
      '@babel/plugin-syntax-object-rest-spread': 7.8.3(@babel/core@7.27.3)
      '@babel/plugin-syntax-optional-catch-binding': 7.8.3(@babel/core@7.27.3)
      '@babel/plugin-syntax-optional-chaining': 7.8.3(@babel/core@7.27.3)
      '@babel/plugin-syntax-private-property-in-object': 7.14.5(@babel/core@7.27.3)
      '@babel/plugin-syntax-top-level-await': 7.14.5(@babel/core@7.27.3)

  babel-preset-jest@29.6.3(@babel/core@7.27.3):
    dependencies:
      '@babel/core': 7.27.3
      babel-plugin-jest-hoist: 29.6.3
      babel-preset-current-node-syntax: 1.1.0(@babel/core@7.27.3)

  balanced-match@1.0.2: {}

  bare-events@2.5.4:
    optional: true

  base64-js@1.5.1: {}

  basic-auth@2.0.1:
    dependencies:
      safe-buffer: 5.1.2

  bin-version-check@5.1.0:
    dependencies:
      bin-version: 6.0.0
      semver: 7.7.2
      semver-truncate: 3.0.0

  bin-version@6.0.0:
    dependencies:
      execa: 5.1.1
      find-versions: 5.1.0

  bl@4.1.0:
    dependencies:
      buffer: 5.7.1
      inherits: 2.0.4
      readable-stream: 3.6.2

  body-parser@2.2.0:
    dependencies:
      bytes: 3.1.2
      content-type: 1.0.5
      debug: 4.4.1
      http-errors: 2.0.0
      iconv-lite: 0.6.3
      on-finished: 2.4.1
      qs: 6.14.0
      raw-body: 3.0.0
      type-is: 2.0.1
    transitivePeerDependencies:
      - supports-color

  brace-expansion@1.1.11:
    dependencies:
      balanced-match: 1.0.2
      concat-map: 0.0.1

  brace-expansion@2.0.1:
    dependencies:
      balanced-match: 1.0.2

  braces@3.0.3:
    dependencies:
      fill-range: 7.1.1

  browserslist@4.25.0:
    dependencies:
      caniuse-lite: 1.0.30001720
      electron-to-chromium: 1.5.161
      node-releases: 2.0.19
      update-browserslist-db: 1.1.3(browserslist@4.25.0)

  bs-logger@0.2.6:
    dependencies:
      fast-json-stable-stringify: 2.1.0

  bser@2.1.1:
    dependencies:
      node-int64: 0.4.0

  buffer-crc32@0.2.13: {}

  buffer-from@1.1.2: {}

  buffer@5.7.1:
    dependencies:
      base64-js: 1.5.1
      ieee754: 1.2.1

  busboy@1.6.0:
    dependencies:
      streamsearch: 1.1.0

  bytes@3.1.2: {}

  cacheable-lookup@7.0.0: {}

  cacheable-request@10.2.14:
    dependencies:
      '@types/http-cache-semantics': 4.0.4
      get-stream: 6.0.1
      http-cache-semantics: 4.2.0
      keyv: 4.5.4
      mimic-response: 4.0.0
      normalize-url: 8.0.1
      responselike: 3.0.0

  call-bind-apply-helpers@1.0.2:
    dependencies:
      es-errors: 1.3.0
      function-bind: 1.1.2

  call-bound@1.0.4:
    dependencies:
      call-bind-apply-helpers: 1.0.2
      get-intrinsic: 1.3.0

  callsites@3.1.0: {}

  camelcase@5.3.1: {}

  camelcase@6.3.0: {}

  caniuse-lite@1.0.30001720: {}

  chalk@4.1.2:
    dependencies:
      ansi-styles: 4.3.0
      supports-color: 7.2.0

  chalk@5.4.1: {}

  char-regex@1.0.2: {}

  chardet@0.7.0: {}

  chokidar@4.0.3:
    dependencies:
      readdirp: 4.1.2

  chrome-trace-event@1.0.4: {}

  ci-info@3.9.0: {}

  cjs-module-lexer@1.4.3: {}

  class-transformer@0.5.1: {}

  class-validator@0.14.2:
    dependencies:
      '@types/validator': 13.15.1
      libphonenumber-js: 1.12.8
      validator: 13.15.15

  cli-cursor@3.1.0:
    dependencies:
      restore-cursor: 3.1.0

  cli-cursor@5.0.0:
    dependencies:
      restore-cursor: 5.1.0

  cli-spinners@2.9.2: {}

  cli-table3@0.6.5:
    dependencies:
      string-width: 4.2.3
    optionalDependencies:
      '@colors/colors': 1.5.0

  cli-truncate@4.0.0:
    dependencies:
      slice-ansi: 5.0.0
      string-width: 7.2.0

  cli-width@4.1.0: {}

  cliui@8.0.1:
    dependencies:
      string-width: 4.2.3
      strip-ansi: 6.0.1
      wrap-ansi: 7.0.0

  clone@1.0.4: {}

  co@4.6.0: {}

  collect-v8-coverage@1.0.2: {}

  color-convert@2.0.1:
    dependencies:
      color-name: 1.1.4

  color-name@1.1.4: {}

  colorette@2.0.20: {}

  combined-stream@1.0.8:
    dependencies:
      delayed-stream: 1.0.0

  commander@14.0.0: {}

  commander@2.20.3: {}

  commander@4.1.1: {}

  commander@6.2.1: {}

  commander@8.3.0: {}

  comment-json@4.2.5:
    dependencies:
      array-timsort: 1.0.3
      core-util-is: 1.0.3
      esprima: 4.0.1
      has-own-prop: 2.0.0
      repeat-string: 1.6.1

  compare-func@2.0.0:
    dependencies:
      array-ify: 1.0.0
      dot-prop: 5.3.0

  component-emitter@1.3.1: {}

  concat-map@0.0.1: {}

  concat-stream@1.6.2:
    dependencies:
      buffer-from: 1.1.2
      inherits: 2.0.4
      readable-stream: 2.3.8
      typedarray: 0.0.6

  consola@3.4.2: {}

  content-disposition@0.5.4:
    dependencies:
      safe-buffer: 5.2.1

  content-disposition@1.0.0:
    dependencies:
      safe-buffer: 5.2.1

  content-type@1.0.5: {}

  conventional-changelog-angular@7.0.0:
    dependencies:
      compare-func: 2.0.0

  conventional-changelog-conventionalcommits@7.0.2:
    dependencies:
      compare-func: 2.0.0

  conventional-commits-parser@5.0.0:
    dependencies:
      JSONStream: 1.3.5
      is-text-path: 2.0.0
      meow: 12.1.1
      split2: 4.2.0

  convert-source-map@2.0.0: {}

  cookie-signature@1.2.2: {}

  cookie@0.7.2: {}

  cookiejar@2.1.4: {}

  core-util-is@1.0.3: {}

  cors@2.8.5:
    dependencies:
      object-assign: 4.1.1
      vary: 1.1.2

  cosmiconfig-typescript-loader@6.1.0(@types/node@20.17.50)(cosmiconfig@9.0.0(typescript@5.8.3))(typescript@5.8.3):
    dependencies:
      '@types/node': 20.17.50
      cosmiconfig: 9.0.0(typescript@5.8.3)
      jiti: 2.4.2
      typescript: 5.8.3

  cosmiconfig@8.3.6(typescript@5.8.3):
    dependencies:
      import-fresh: 3.3.1
      js-yaml: 4.1.0
      parse-json: 5.2.0
      path-type: 4.0.0
    optionalDependencies:
      typescript: 5.8.3

  cosmiconfig@9.0.0(typescript@5.8.3):
    dependencies:
      env-paths: 2.2.1
      import-fresh: 3.3.1
      js-yaml: 4.1.0
      parse-json: 5.2.0
    optionalDependencies:
      typescript: 5.8.3

  create-jest@29.7.0(@types/node@20.17.50)(ts-node@10.9.2(@swc/core@1.11.29)(@types/node@20.17.50)(typescript@5.8.3)):
    dependencies:
      '@jest/types': 29.6.3
      chalk: 4.1.2
      exit: 0.1.2
      graceful-fs: 4.2.11
      jest-config: 29.7.0(@types/node@20.17.50)(ts-node@10.9.2(@swc/core@1.11.29)(@types/node@20.17.50)(typescript@5.8.3))
      jest-util: 29.7.0
      prompts: 2.4.2
    transitivePeerDependencies:
      - '@types/node'
      - babel-plugin-macros
      - supports-color
      - ts-node

  create-require@1.1.1: {}

  cross-spawn@7.0.6:
    dependencies:
      path-key: 3.1.1
      shebang-command: 2.0.0
      which: 2.0.2

  dargs@8.1.0: {}

  debug@2.6.9:
    dependencies:
      ms: 2.0.0

  debug@4.4.1:
    dependencies:
      ms: 2.1.3

  decompress-response@6.0.0:
    dependencies:
      mimic-response: 3.1.0

  dedent@1.6.0: {}

  deep-is@0.1.4: {}

  deepmerge@4.3.1: {}

  defaults@1.0.4:
    dependencies:
      clone: 1.0.4

  defaults@3.0.0: {}

  defer-to-connect@2.0.1: {}

  delayed-stream@1.0.0: {}

  depd@2.0.0: {}

  detect-newline@3.1.0: {}

  dezalgo@1.0.4:
    dependencies:
      asap: 2.0.6
      wrappy: 1.0.2

  diff-sequences@29.6.3: {}

  diff@4.0.2: {}

  dot-prop@5.3.0:
    dependencies:
      is-obj: 2.0.0

  dotenv-expand@12.0.1:
    dependencies:
      dotenv: 16.4.7

  dotenv@16.4.7: {}

  dunder-proto@1.0.1:
    dependencies:
      call-bind-apply-helpers: 1.0.2
      es-errors: 1.3.0
      gopd: 1.2.0

  eastasianwidth@0.2.0: {}

  ee-first@1.1.1: {}

  ejs@3.1.10:
    dependencies:
      jake: 10.9.2

  electron-to-chromium@1.5.161: {}

  emittery@0.13.1: {}

  emoji-regex@10.4.0: {}

  emoji-regex@8.0.0: {}

  emoji-regex@9.2.2: {}

  encodeurl@2.0.0: {}

  enhanced-resolve@5.18.1:
    dependencies:
      graceful-fs: 4.2.11
      tapable: 2.2.2

  env-paths@2.2.1: {}

  environment@1.1.0: {}

  error-ex@1.3.2:
    dependencies:
      is-arrayish: 0.2.1

  es-define-property@1.0.1: {}

  es-errors@1.3.0: {}

  es-module-lexer@1.7.0: {}

  es-object-atoms@1.1.1:
    dependencies:
      es-errors: 1.3.0

  es-set-tostringtag@2.1.0:
    dependencies:
      es-errors: 1.3.0
      get-intrinsic: 1.3.0
      has-tostringtag: 1.0.2
      hasown: 2.0.2

  escalade@3.2.0: {}

  escape-html@1.0.3: {}

  escape-string-regexp@2.0.0: {}

  escape-string-regexp@4.0.0: {}

  eslint-config-prettier@10.1.5(eslint@9.27.0(jiti@2.4.2)):
    dependencies:
      eslint: 9.27.0(jiti@2.4.2)

  eslint-plugin-prettier@5.4.0(@types/eslint@9.6.1)(eslint-config-prettier@10.1.5(eslint@9.27.0(jiti@2.4.2)))(eslint@9.27.0(jiti@2.4.2))(prettier@3.5.3):
    dependencies:
      eslint: 9.27.0(jiti@2.4.2)
      prettier: 3.5.3
      prettier-linter-helpers: 1.0.0
      synckit: 0.11.6
    optionalDependencies:
      '@types/eslint': 9.6.1
      eslint-config-prettier: 10.1.5(eslint@9.27.0(jiti@2.4.2))

  eslint-scope@5.1.1:
    dependencies:
      esrecurse: 4.3.0
      estraverse: 4.3.0

  eslint-scope@8.3.0:
    dependencies:
      esrecurse: 4.3.0
      estraverse: 5.3.0

  eslint-visitor-keys@3.4.3: {}

  eslint-visitor-keys@4.2.0: {}

  eslint@9.27.0(jiti@2.4.2):
    dependencies:
      '@eslint-community/eslint-utils': 4.7.0(eslint@9.27.0(jiti@2.4.2))
      '@eslint-community/regexpp': 4.12.1
      '@eslint/config-array': 0.20.0
      '@eslint/config-helpers': 0.2.2
      '@eslint/core': 0.14.0
      '@eslint/eslintrc': 3.3.1
      '@eslint/js': 9.27.0
      '@eslint/plugin-kit': 0.3.1
      '@humanfs/node': 0.16.6
      '@humanwhocodes/module-importer': 1.0.1
      '@humanwhocodes/retry': 0.4.3
      '@types/estree': 1.0.7
      '@types/json-schema': 7.0.15
      ajv: 6.12.6
      chalk: 4.1.2
      cross-spawn: 7.0.6
      debug: 4.4.1
      escape-string-regexp: 4.0.0
      eslint-scope: 8.3.0
      eslint-visitor-keys: 4.2.0
      espree: 10.3.0
      esquery: 1.6.0
      esutils: 2.0.3
      fast-deep-equal: 3.1.3
      file-entry-cache: 8.0.0
      find-up: 5.0.0
      glob-parent: 6.0.2
      ignore: 5.3.2
      imurmurhash: 0.1.4
      is-glob: 4.0.3
      json-stable-stringify-without-jsonify: 1.0.1
      lodash.merge: 4.6.2
      minimatch: 3.1.2
      natural-compare: 1.4.0
      optionator: 0.9.4
    optionalDependencies:
      jiti: 2.4.2
    transitivePeerDependencies:
      - supports-color

  espree@10.3.0:
    dependencies:
      acorn: 8.14.1
      acorn-jsx: 5.3.2(acorn@8.14.1)
      eslint-visitor-keys: 4.2.0

  esprima@4.0.1: {}

  esquery@1.6.0:
    dependencies:
      estraverse: 5.3.0

  esrecurse@4.3.0:
    dependencies:
      estraverse: 5.3.0

  estraverse@4.3.0: {}

  estraverse@5.3.0: {}

  esutils@2.0.3: {}

  etag@1.8.1: {}

  eventemitter3@5.0.1: {}

  events@3.3.0: {}

  execa@5.1.1:
    dependencies:
      cross-spawn: 7.0.6
      get-stream: 6.0.1
      human-signals: 2.1.0
      is-stream: 2.0.1
      merge-stream: 2.0.0
      npm-run-path: 4.0.1
      onetime: 5.1.2
      signal-exit: 3.0.7
      strip-final-newline: 2.0.0

  exit@0.1.2: {}

  expect@29.7.0:
    dependencies:
      '@jest/expect-utils': 29.7.0
      jest-get-type: 29.6.3
      jest-matcher-utils: 29.7.0
      jest-message-util: 29.7.0
      jest-util: 29.7.0

  express@5.1.0:
    dependencies:
      accepts: 2.0.0
      body-parser: 2.2.0
      content-disposition: 1.0.0
      content-type: 1.0.5
      cookie: 0.7.2
      cookie-signature: 1.2.2
      debug: 4.4.1
      encodeurl: 2.0.0
      escape-html: 1.0.3
      etag: 1.8.1
      finalhandler: 2.1.0
      fresh: 2.0.0
      http-errors: 2.0.0
      merge-descriptors: 2.0.0
      mime-types: 3.0.1
      on-finished: 2.4.1
      once: 1.4.0
      parseurl: 1.3.3
      proxy-addr: 2.0.7
      qs: 6.14.0
      range-parser: 1.2.1
      router: 2.2.0
      send: 1.2.0
      serve-static: 2.2.0
      statuses: 2.0.1
      type-is: 2.0.1
      vary: 1.1.2
    transitivePeerDependencies:
      - supports-color

  ext-list@2.2.2:
    dependencies:
      mime-db: 1.54.0

  ext-name@5.0.0:
    dependencies:
      ext-list: 2.2.2
      sort-keys-length: 1.0.1

  external-editor@3.1.0:
    dependencies:
      chardet: 0.7.0
      iconv-lite: 0.4.24
      tmp: 0.0.33

  fast-deep-equal@3.1.3: {}

  fast-diff@1.3.0: {}

  fast-fifo@1.3.2: {}

  fast-glob@3.3.3:
    dependencies:
      '@nodelib/fs.stat': 2.0.5
      '@nodelib/fs.walk': 1.2.8
      glob-parent: 5.1.2
      merge2: 1.4.1
      micromatch: 4.0.8

  fast-json-stable-stringify@2.1.0: {}

  fast-levenshtein@2.0.6: {}

  fast-safe-stringify@2.1.1: {}

  fast-uri@3.0.6: {}

  fastq@1.19.1:
    dependencies:
      reusify: 1.1.0

  fb-watchman@2.0.2:
    dependencies:
      bser: 2.1.1

  fflate@0.8.2: {}

  file-entry-cache@8.0.0:
    dependencies:
      flat-cache: 4.0.1

  file-type@19.6.0:
    dependencies:
      get-stream: 9.0.1
      strtok3: 9.1.1
      token-types: 6.0.0
      uint8array-extras: 1.4.0

  file-type@21.0.0:
    dependencies:
      '@tokenizer/inflate': 0.2.7
      strtok3: 10.2.2
      token-types: 6.0.0
      uint8array-extras: 1.4.0
    transitivePeerDependencies:
      - supports-color

  filelist@1.0.4:
    dependencies:
      minimatch: 5.1.6

  filename-reserved-regex@3.0.0: {}

  filenamify@6.0.0:
    dependencies:
      filename-reserved-regex: 3.0.0

  fill-range@7.1.1:
    dependencies:
      to-regex-range: 5.0.1

  finalhandler@2.1.0:
    dependencies:
      debug: 4.4.1
      encodeurl: 2.0.0
      escape-html: 1.0.3
      on-finished: 2.4.1
      parseurl: 1.3.3
      statuses: 2.0.1
    transitivePeerDependencies:
      - supports-color

  find-up@4.1.0:
    dependencies:
      locate-path: 5.0.0
      path-exists: 4.0.0

  find-up@5.0.0:
    dependencies:
      locate-path: 6.0.0
      path-exists: 4.0.0

  find-up@7.0.0:
    dependencies:
      locate-path: 7.2.0
      path-exists: 5.0.0
      unicorn-magic: 0.1.0

  find-versions@5.1.0:
    dependencies:
      semver-regex: 4.0.5

  flat-cache@4.0.1:
    dependencies:
      flatted: 3.3.3
      keyv: 4.5.4

  flatted@3.3.3: {}

  foreground-child@3.3.1:
    dependencies:
      cross-spawn: 7.0.6
      signal-exit: 4.1.0

  fork-ts-checker-webpack-plugin@9.1.0(typescript@5.8.3)(webpack@5.99.6(@swc/core@1.11.29)):
    dependencies:
      '@babel/code-frame': 7.27.1
      chalk: 4.1.2
      chokidar: 4.0.3
      cosmiconfig: 8.3.6(typescript@5.8.3)
      deepmerge: 4.3.1
      fs-extra: 10.1.0
      memfs: 3.5.3
      minimatch: 3.1.2
      node-abort-controller: 3.1.1
      schema-utils: 3.3.0
      semver: 7.7.2
      tapable: 2.2.2
      typescript: 5.8.3
      webpack: 5.99.6(@swc/core@1.11.29)

  form-data-encoder@2.1.4: {}

  form-data@4.0.2:
    dependencies:
      asynckit: 0.4.0
      combined-stream: 1.0.8
      es-set-tostringtag: 2.1.0
      mime-types: 2.1.35

  formidable@3.5.4:
    dependencies:
      '@paralleldrive/cuid2': 2.2.2
      dezalgo: 1.0.4
      once: 1.4.0

  forwarded@0.2.0: {}

  fresh@2.0.0: {}

  fs-extra@10.1.0:
    dependencies:
      graceful-fs: 4.2.11
      jsonfile: 6.1.0
      universalify: 2.0.1

  fs-monkey@1.0.6: {}

  fs.realpath@1.0.0: {}

  fsevents@2.3.3:
    optional: true

  function-bind@1.1.2: {}

  generate-password@1.7.1: {}

  gensync@1.0.0-beta.2: {}

  get-caller-file@2.0.5: {}

  get-east-asian-width@1.3.0: {}

  get-intrinsic@1.3.0:
    dependencies:
      call-bind-apply-helpers: 1.0.2
      es-define-property: 1.0.1
      es-errors: 1.3.0
      es-object-atoms: 1.1.1
      function-bind: 1.1.2
      get-proto: 1.0.1
      gopd: 1.2.0
      has-symbols: 1.1.0
      hasown: 2.0.2
      math-intrinsics: 1.1.0

  get-package-type@0.1.0: {}

  get-proto@1.0.1:
    dependencies:
      dunder-proto: 1.0.1
      es-object-atoms: 1.1.1

  get-stream@6.0.1: {}

  get-stream@9.0.1:
    dependencies:
      '@sec-ant/readable-stream': 0.4.1
      is-stream: 4.0.1

  git-raw-commits@4.0.0:
    dependencies:
      dargs: 8.1.0
      meow: 12.1.1
      split2: 4.2.0

  glob-parent@5.1.2:
    dependencies:
      is-glob: 4.0.3

  glob-parent@6.0.2:
    dependencies:
      is-glob: 4.0.3

  glob-to-regexp@0.4.1: {}

  glob@11.0.1:
    dependencies:
      foreground-child: 3.3.1
      jackspeak: 4.1.1
      minimatch: 10.0.1
      minipass: 7.1.2
      package-json-from-dist: 1.0.1
      path-scurry: 2.0.0

  glob@7.2.3:
    dependencies:
      fs.realpath: 1.0.0
      inflight: 1.0.6
      inherits: 2.0.4
      minimatch: 3.1.2
      once: 1.4.0
      path-is-absolute: 1.0.1

  global-directory@4.0.1:
    dependencies:
      ini: 4.1.1

  globals@11.12.0: {}

  globals@14.0.0: {}

  globals@16.2.0: {}

  gopd@1.2.0: {}

  got@13.0.0:
    dependencies:
      '@sindresorhus/is': 5.6.0
      '@szmarczak/http-timer': 5.0.1
      cacheable-lookup: 7.0.0
      cacheable-request: 10.2.14
      decompress-response: 6.0.0
      form-data-encoder: 2.1.4
      get-stream: 6.0.1
      http2-wrapper: 2.2.1
      lowercase-keys: 3.0.0
      p-cancelable: 3.0.0
      responselike: 3.0.0

  graceful-fs@4.2.11: {}

  graphemer@1.4.0: {}

  has-flag@4.0.0: {}

  has-own-prop@2.0.0: {}

  has-symbols@1.1.0: {}

  has-tostringtag@1.0.2:
    dependencies:
      has-symbols: 1.1.0

  hasown@2.0.2:
    dependencies:
      function-bind: 1.1.2

  html-escaper@2.0.2: {}

  http-cache-semantics@4.2.0: {}

  http-errors@2.0.0:
    dependencies:
      depd: 2.0.0
      inherits: 2.0.4
      setprototypeof: 1.2.0
      statuses: 2.0.1
      toidentifier: 1.0.1

  http2-wrapper@2.2.1:
    dependencies:
      quick-lru: 5.1.1
      resolve-alpn: 1.2.1

  human-signals@2.1.0: {}

  husky@9.1.7: {}

  iconv-lite@0.4.24:
    dependencies:
      safer-buffer: 2.1.2

  iconv-lite@0.6.3:
    dependencies:
      safer-buffer: 2.1.2

  ieee754@1.2.1: {}

  ignore@5.3.2: {}

  ignore@7.0.4: {}

  import-fresh@3.3.1:
    dependencies:
      parent-module: 1.0.1
      resolve-from: 4.0.0

  import-local@3.2.0:
    dependencies:
      pkg-dir: 4.2.0
      resolve-cwd: 3.0.0

  import-meta-resolve@4.1.0: {}

  imurmurhash@0.1.4: {}

  inflight@1.0.6:
    dependencies:
      once: 1.4.0
      wrappy: 1.0.2

  inherits@2.0.4: {}

  ini@4.1.1: {}

  inspect-with-kind@1.0.5:
    dependencies:
      kind-of: 6.0.3

  ipaddr.js@1.9.1: {}

  is-arrayish@0.2.1: {}

  is-core-module@2.16.1:
    dependencies:
      hasown: 2.0.2

  is-extglob@2.1.1: {}

  is-fullwidth-code-point@3.0.0: {}

  is-fullwidth-code-point@4.0.0: {}

  is-fullwidth-code-point@5.0.0:
    dependencies:
      get-east-asian-width: 1.3.0

  is-generator-fn@2.1.0: {}

  is-glob@4.0.3:
    dependencies:
      is-extglob: 2.1.1

  is-interactive@1.0.0: {}

  is-number@7.0.0: {}

  is-obj@2.0.0: {}

  is-plain-obj@1.1.0: {}

  is-promise@4.0.0: {}

  is-stream@2.0.1: {}

  is-stream@4.0.1: {}

  is-text-path@2.0.0:
    dependencies:
      text-extensions: 2.4.0

  is-unicode-supported@0.1.0: {}

  isarray@1.0.0: {}

  isexe@2.0.0: {}

  istanbul-lib-coverage@3.2.2: {}

  istanbul-lib-instrument@5.2.1:
    dependencies:
      '@babel/core': 7.27.3
      '@babel/parser': 7.27.3
      '@istanbuljs/schema': 0.1.3
      istanbul-lib-coverage: 3.2.2
      semver: 6.3.1
    transitivePeerDependencies:
      - supports-color

  istanbul-lib-instrument@6.0.3:
    dependencies:
      '@babel/core': 7.27.3
      '@babel/parser': 7.27.3
      '@istanbuljs/schema': 0.1.3
      istanbul-lib-coverage: 3.2.2
      semver: 7.7.2
    transitivePeerDependencies:
      - supports-color

  istanbul-lib-report@3.0.1:
    dependencies:
      istanbul-lib-coverage: 3.2.2
      make-dir: 4.0.0
      supports-color: 7.2.0

  istanbul-lib-source-maps@4.0.1:
    dependencies:
      debug: 4.4.1
      istanbul-lib-coverage: 3.2.2
      source-map: 0.6.1
    transitivePeerDependencies:
      - supports-color

  istanbul-reports@3.1.7:
    dependencies:
      html-escaper: 2.0.2
      istanbul-lib-report: 3.0.1

  iterare@1.2.1: {}

  jackspeak@4.1.1:
    dependencies:
      '@isaacs/cliui': 8.0.2

  jake@10.9.2:
    dependencies:
      async: 3.2.6
      chalk: 4.1.2
      filelist: 1.0.4
      minimatch: 3.1.2

  javascript-natural-sort@0.7.1: {}

  jest-changed-files@29.7.0:
    dependencies:
      execa: 5.1.1
      jest-util: 29.7.0
      p-limit: 3.1.0

  jest-circus@29.7.0:
    dependencies:
      '@jest/environment': 29.7.0
      '@jest/expect': 29.7.0
      '@jest/test-result': 29.7.0
      '@jest/types': 29.6.3
      '@types/node': 20.17.50
      chalk: 4.1.2
      co: 4.6.0
      dedent: 1.6.0
      is-generator-fn: 2.1.0
      jest-each: 29.7.0
      jest-matcher-utils: 29.7.0
      jest-message-util: 29.7.0
      jest-runtime: 29.7.0
      jest-snapshot: 29.7.0
      jest-util: 29.7.0
      p-limit: 3.1.0
      pretty-format: 29.7.0
      pure-rand: 6.1.0
      slash: 3.0.0
      stack-utils: 2.0.6
    transitivePeerDependencies:
      - babel-plugin-macros
      - supports-color

  jest-cli@29.7.0(@types/node@20.17.50)(ts-node@10.9.2(@swc/core@1.11.29)(@types/node@20.17.50)(typescript@5.8.3)):
    dependencies:
      '@jest/core': 29.7.0(ts-node@10.9.2(@swc/core@1.11.29)(@types/node@20.17.50)(typescript@5.8.3))
      '@jest/test-result': 29.7.0
      '@jest/types': 29.6.3
      chalk: 4.1.2
      create-jest: 29.7.0(@types/node@20.17.50)(ts-node@10.9.2(@swc/core@1.11.29)(@types/node@20.17.50)(typescript@5.8.3))
      exit: 0.1.2
      import-local: 3.2.0
      jest-config: 29.7.0(@types/node@20.17.50)(ts-node@10.9.2(@swc/core@1.11.29)(@types/node@20.17.50)(typescript@5.8.3))
      jest-util: 29.7.0
      jest-validate: 29.7.0
      yargs: 17.7.2
    transitivePeerDependencies:
      - '@types/node'
      - babel-plugin-macros
      - supports-color
      - ts-node

  jest-config@29.7.0(@types/node@20.17.50)(ts-node@10.9.2(@swc/core@1.11.29)(@types/node@20.17.50)(typescript@5.8.3)):
    dependencies:
      '@babel/core': 7.27.3
      '@jest/test-sequencer': 29.7.0
      '@jest/types': 29.6.3
      babel-jest: 29.7.0(@babel/core@7.27.3)
      chalk: 4.1.2
      ci-info: 3.9.0
      deepmerge: 4.3.1
      glob: 7.2.3
      graceful-fs: 4.2.11
      jest-circus: 29.7.0
      jest-environment-node: 29.7.0
      jest-get-type: 29.6.3
      jest-regex-util: 29.6.3
      jest-resolve: 29.7.0
      jest-runner: 29.7.0
      jest-util: 29.7.0
      jest-validate: 29.7.0
      micromatch: 4.0.8
      parse-json: 5.2.0
      pretty-format: 29.7.0
      slash: 3.0.0
      strip-json-comments: 3.1.1
    optionalDependencies:
      '@types/node': 20.17.50
      ts-node: 10.9.2(@swc/core@1.11.29)(@types/node@20.17.50)(typescript@5.8.3)
    transitivePeerDependencies:
      - babel-plugin-macros
      - supports-color

  jest-diff@29.7.0:
    dependencies:
      chalk: 4.1.2
      diff-sequences: 29.6.3
      jest-get-type: 29.6.3
      pretty-format: 29.7.0

  jest-docblock@29.7.0:
    dependencies:
      detect-newline: 3.1.0

  jest-each@29.7.0:
    dependencies:
      '@jest/types': 29.6.3
      chalk: 4.1.2
      jest-get-type: 29.6.3
      jest-util: 29.7.0
      pretty-format: 29.7.0

  jest-environment-node@29.7.0:
    dependencies:
      '@jest/environment': 29.7.0
      '@jest/fake-timers': 29.7.0
      '@jest/types': 29.6.3
      '@types/node': 20.17.50
      jest-mock: 29.7.0
      jest-util: 29.7.0

  jest-get-type@29.6.3: {}

  jest-haste-map@29.7.0:
    dependencies:
      '@jest/types': 29.6.3
      '@types/graceful-fs': 4.1.9
      '@types/node': 20.17.50
      anymatch: 3.1.3
      fb-watchman: 2.0.2
      graceful-fs: 4.2.11
      jest-regex-util: 29.6.3
      jest-util: 29.7.0
      jest-worker: 29.7.0
      micromatch: 4.0.8
      walker: 1.0.8
    optionalDependencies:
      fsevents: 2.3.3

  jest-leak-detector@29.7.0:
    dependencies:
      jest-get-type: 29.6.3
      pretty-format: 29.7.0

  jest-matcher-utils@29.7.0:
    dependencies:
      chalk: 4.1.2
      jest-diff: 29.7.0
      jest-get-type: 29.6.3
      pretty-format: 29.7.0

  jest-message-util@29.7.0:
    dependencies:
      '@babel/code-frame': 7.27.1
      '@jest/types': 29.6.3
      '@types/stack-utils': 2.0.3
      chalk: 4.1.2
      graceful-fs: 4.2.11
      micromatch: 4.0.8
      pretty-format: 29.7.0
      slash: 3.0.0
      stack-utils: 2.0.6

  jest-mock@29.7.0:
    dependencies:
      '@jest/types': 29.6.3
      '@types/node': 20.17.50
      jest-util: 29.7.0

  jest-pnp-resolver@1.2.3(jest-resolve@29.7.0):
    optionalDependencies:
      jest-resolve: 29.7.0

  jest-regex-util@29.6.3: {}

  jest-resolve-dependencies@29.7.0:
    dependencies:
      jest-regex-util: 29.6.3
      jest-snapshot: 29.7.0
    transitivePeerDependencies:
      - supports-color

  jest-resolve@29.7.0:
    dependencies:
      chalk: 4.1.2
      graceful-fs: 4.2.11
      jest-haste-map: 29.7.0
      jest-pnp-resolver: 1.2.3(jest-resolve@29.7.0)
      jest-util: 29.7.0
      jest-validate: 29.7.0
      resolve: 1.22.10
      resolve.exports: 2.0.3
      slash: 3.0.0

  jest-runner@29.7.0:
    dependencies:
      '@jest/console': 29.7.0
      '@jest/environment': 29.7.0
      '@jest/test-result': 29.7.0
      '@jest/transform': 29.7.0
      '@jest/types': 29.6.3
      '@types/node': 20.17.50
      chalk: 4.1.2
      emittery: 0.13.1
      graceful-fs: 4.2.11
      jest-docblock: 29.7.0
      jest-environment-node: 29.7.0
      jest-haste-map: 29.7.0
      jest-leak-detector: 29.7.0
      jest-message-util: 29.7.0
      jest-resolve: 29.7.0
      jest-runtime: 29.7.0
      jest-util: 29.7.0
      jest-watcher: 29.7.0
      jest-worker: 29.7.0
      p-limit: 3.1.0
      source-map-support: 0.5.13
    transitivePeerDependencies:
      - supports-color

  jest-runtime@29.7.0:
    dependencies:
      '@jest/environment': 29.7.0
      '@jest/fake-timers': 29.7.0
      '@jest/globals': 29.7.0
      '@jest/source-map': 29.6.3
      '@jest/test-result': 29.7.0
      '@jest/transform': 29.7.0
      '@jest/types': 29.6.3
      '@types/node': 20.17.50
      chalk: 4.1.2
      cjs-module-lexer: 1.4.3
      collect-v8-coverage: 1.0.2
      glob: 7.2.3
      graceful-fs: 4.2.11
      jest-haste-map: 29.7.0
      jest-message-util: 29.7.0
      jest-mock: 29.7.0
      jest-regex-util: 29.6.3
      jest-resolve: 29.7.0
      jest-snapshot: 29.7.0
      jest-util: 29.7.0
      slash: 3.0.0
      strip-bom: 4.0.0
    transitivePeerDependencies:
      - supports-color

  jest-snapshot@29.7.0:
    dependencies:
      '@babel/core': 7.27.3
      '@babel/generator': 7.27.3
      '@babel/plugin-syntax-jsx': 7.27.1(@babel/core@7.27.3)
      '@babel/plugin-syntax-typescript': 7.27.1(@babel/core@7.27.3)
      '@babel/types': 7.27.3
      '@jest/expect-utils': 29.7.0
      '@jest/transform': 29.7.0
      '@jest/types': 29.6.3
      babel-preset-current-node-syntax: 1.1.0(@babel/core@7.27.3)
      chalk: 4.1.2
      expect: 29.7.0
      graceful-fs: 4.2.11
      jest-diff: 29.7.0
      jest-get-type: 29.6.3
      jest-matcher-utils: 29.7.0
      jest-message-util: 29.7.0
      jest-util: 29.7.0
      natural-compare: 1.4.0
      pretty-format: 29.7.0
      semver: 7.7.2
    transitivePeerDependencies:
      - supports-color

  jest-util@29.7.0:
    dependencies:
      '@jest/types': 29.6.3
      '@types/node': 20.17.50
      chalk: 4.1.2
      ci-info: 3.9.0
      graceful-fs: 4.2.11
      picomatch: 2.3.1

  jest-validate@29.7.0:
    dependencies:
      '@jest/types': 29.6.3
      camelcase: 6.3.0
      chalk: 4.1.2
      jest-get-type: 29.6.3
      leven: 3.1.0
      pretty-format: 29.7.0

  jest-watcher@29.7.0:
    dependencies:
      '@jest/test-result': 29.7.0
      '@jest/types': 29.6.3
      '@types/node': 20.17.50
      ansi-escapes: 4.3.2
      chalk: 4.1.2
      emittery: 0.13.1
      jest-util: 29.7.0
      string-length: 4.0.2

  jest-worker@27.5.1:
    dependencies:
      '@types/node': 20.17.50
      merge-stream: 2.0.0
      supports-color: 8.1.1

  jest-worker@29.7.0:
    dependencies:
      '@types/node': 20.17.50
      jest-util: 29.7.0
      merge-stream: 2.0.0
      supports-color: 8.1.1

  jest@29.7.0(@types/node@20.17.50)(ts-node@10.9.2(@swc/core@1.11.29)(@types/node@20.17.50)(typescript@5.8.3)):
    dependencies:
      '@jest/core': 29.7.0(ts-node@10.9.2(@swc/core@1.11.29)(@types/node@20.17.50)(typescript@5.8.3))
      '@jest/types': 29.6.3
      import-local: 3.2.0
      jest-cli: 29.7.0(@types/node@20.17.50)(ts-node@10.9.2(@swc/core@1.11.29)(@types/node@20.17.50)(typescript@5.8.3))
    transitivePeerDependencies:
      - '@types/node'
      - babel-plugin-macros
      - supports-color
      - ts-node

  jiti@2.4.2: {}

  js-tokens@4.0.0: {}

  js-yaml@3.14.1:
    dependencies:
      argparse: 1.0.10
      esprima: 4.0.1

  js-yaml@4.1.0:
    dependencies:
      argparse: 2.0.1

  jsesc@3.1.0: {}

  json-buffer@3.0.1: {}

  json-parse-even-better-errors@2.3.1: {}

  json-schema-traverse@0.4.1: {}

  json-schema-traverse@1.0.0: {}

  json-stable-stringify-without-jsonify@1.0.1: {}

  json5@2.2.3: {}

  jsonc-parser@3.3.1: {}

  jsonfile@6.1.0:
    dependencies:
      universalify: 2.0.1
    optionalDependencies:
      graceful-fs: 4.2.11

  jsonparse@1.3.1: {}

  keyv@4.5.4:
    dependencies:
      json-buffer: 3.0.1

  kind-of@6.0.3: {}

  kleur@3.0.3: {}

  leven@3.1.0: {}

  levn@0.4.1:
    dependencies:
      prelude-ls: 1.2.1
      type-check: 0.4.0

  libphonenumber-js@1.12.8: {}

  lilconfig@3.1.3: {}

  lines-and-columns@1.2.4: {}

  lint-staged@16.1.0:
    dependencies:
      chalk: 5.4.1
      commander: 14.0.0
      debug: 4.4.1
      lilconfig: 3.1.3
      listr2: 8.3.3
      micromatch: 4.0.8
      nano-spawn: 1.0.2
      pidtree: 0.6.0
      string-argv: 0.3.2
      yaml: 2.8.0
    transitivePeerDependencies:
      - supports-color

  listr2@8.3.3:
    dependencies:
      cli-truncate: 4.0.0
      colorette: 2.0.20
      eventemitter3: 5.0.1
      log-update: 6.1.0
      rfdc: 1.4.1
      wrap-ansi: 9.0.0

  load-esm@1.0.2: {}

  loader-runner@4.3.0: {}

  locate-path@5.0.0:
    dependencies:
      p-locate: 4.1.0

  locate-path@6.0.0:
    dependencies:
      p-locate: 5.0.0

  locate-path@7.2.0:
    dependencies:
      p-locate: 6.0.0

  lodash.camelcase@4.3.0: {}

  lodash.isplainobject@4.0.6: {}

  lodash.kebabcase@4.1.1: {}

  lodash.memoize@4.1.2: {}

  lodash.merge@4.6.2: {}

  lodash.mergewith@4.6.2: {}

  lodash.snakecase@4.1.1: {}

  lodash.startcase@4.4.0: {}

  lodash.uniq@4.5.0: {}

  lodash.upperfirst@4.3.1: {}

  lodash@4.17.21: {}

  log-symbols@4.1.0:
    dependencies:
      chalk: 4.1.2
      is-unicode-supported: 0.1.0

  log-update@6.1.0:
    dependencies:
      ansi-escapes: 7.0.0
      cli-cursor: 5.0.0
      slice-ansi: 7.1.0
      strip-ansi: 7.1.0
      wrap-ansi: 9.0.0

  lowercase-keys@3.0.0: {}

  lru-cache@11.1.0: {}

  lru-cache@5.1.1:
    dependencies:
      yallist: 3.1.1

  magic-string@0.30.17:
    dependencies:
      '@jridgewell/sourcemap-codec': 1.5.0

  make-dir@4.0.0:
    dependencies:
      semver: 7.7.2

  make-error@1.3.6: {}

  makeerror@1.0.12:
    dependencies:
      tmpl: 1.0.5

  math-intrinsics@1.1.0: {}

  media-typer@0.3.0: {}

  media-typer@1.1.0: {}

  memfs@3.5.3:
    dependencies:
      fs-monkey: 1.0.6

  meow@12.1.1: {}

  merge-descriptors@2.0.0: {}

  merge-stream@2.0.0: {}

  merge2@1.4.1: {}

  methods@1.1.2: {}

  micromatch@4.0.8:
    dependencies:
      braces: 3.0.3
      picomatch: 2.3.1

  mime-db@1.52.0: {}

  mime-db@1.54.0: {}

  mime-types@2.1.35:
    dependencies:
      mime-db: 1.52.0

  mime-types@3.0.1:
    dependencies:
      mime-db: 1.54.0

  mime@2.6.0: {}

  mimic-fn@2.1.0: {}

  mimic-function@5.0.1: {}

  mimic-response@3.1.0: {}

  mimic-response@4.0.0: {}

  minimatch@10.0.1:
    dependencies:
      brace-expansion: 2.0.1

  minimatch@3.1.2:
    dependencies:
      brace-expansion: 1.1.11

  minimatch@5.1.6:
    dependencies:
      brace-expansion: 2.0.1

  minimatch@9.0.5:
    dependencies:
      brace-expansion: 2.0.1

  minimist@1.2.8: {}

  minipass@7.1.2: {}

  mkdirp@0.5.6:
    dependencies:
      minimist: 1.2.8

  morgan@1.10.0:
    dependencies:
      basic-auth: 2.0.1
      debug: 2.6.9
      depd: 2.0.0
      on-finished: 2.3.0
      on-headers: 1.0.2
    transitivePeerDependencies:
      - supports-color

  ms@2.0.0: {}

  ms@2.1.3: {}

  multer@2.0.0:
    dependencies:
      append-field: 1.0.0
      busboy: 1.6.0
      concat-stream: 1.6.2
      mkdirp: 0.5.6
      object-assign: 4.1.1
      type-is: 1.6.18
      xtend: 4.0.2

  mute-stream@2.0.0: {}

  nano-spawn@1.0.2: {}

  natural-compare@1.4.0: {}

  negotiator@1.0.0: {}

  neo-async@2.6.2: {}

  node-abort-controller@3.1.1: {}

  node-addon-api@8.3.1: {}

  node-emoji@1.11.0:
    dependencies:
      lodash: 4.17.21

  node-gyp-build@4.8.4: {}

  node-int64@0.4.0: {}

  node-releases@2.0.19: {}

  normalize-path@3.0.0: {}

  normalize-url@8.0.1: {}

  npm-run-path@4.0.1:
    dependencies:
      path-key: 3.1.1

  object-assign@4.1.1: {}

  object-inspect@1.13.4: {}

  on-finished@2.3.0:
    dependencies:
      ee-first: 1.1.1

  on-finished@2.4.1:
    dependencies:
      ee-first: 1.1.1

  on-headers@1.0.2: {}

  once@1.4.0:
    dependencies:
      wrappy: 1.0.2

  onetime@5.1.2:
    dependencies:
      mimic-fn: 2.1.0

  onetime@7.0.0:
    dependencies:
      mimic-function: 5.0.1

  optionator@0.9.4:
    dependencies:
      deep-is: 0.1.4
      fast-levenshtein: 2.0.6
      levn: 0.4.1
      prelude-ls: 1.2.1
      type-check: 0.4.0
      word-wrap: 1.2.5

  ora@5.4.1:
    dependencies:
      bl: 4.1.0
      chalk: 4.1.2
      cli-cursor: 3.1.0
      cli-spinners: 2.9.2
      is-interactive: 1.0.0
      is-unicode-supported: 0.1.0
      log-symbols: 4.1.0
      strip-ansi: 6.0.1
      wcwidth: 1.0.1

  os-tmpdir@1.0.2: {}

  p-cancelable@3.0.0: {}

  p-limit@2.3.0:
    dependencies:
      p-try: 2.2.0

  p-limit@3.1.0:
    dependencies:
      yocto-queue: 0.1.0

  p-limit@4.0.0:
    dependencies:
      yocto-queue: 1.2.1

  p-locate@4.1.0:
    dependencies:
      p-limit: 2.3.0

  p-locate@5.0.0:
    dependencies:
      p-limit: 3.1.0

  p-locate@6.0.0:
    dependencies:
      p-limit: 4.0.0

  p-try@2.2.0: {}

  package-json-from-dist@1.0.1: {}

  parent-module@1.0.1:
    dependencies:
      callsites: 3.1.0

  parse-json@5.2.0:
    dependencies:
      '@babel/code-frame': 7.27.1
      error-ex: 1.3.2
      json-parse-even-better-errors: 2.3.1
      lines-and-columns: 1.2.4

  parseurl@1.3.3: {}

  path-exists@4.0.0: {}

  path-exists@5.0.0: {}

  path-is-absolute@1.0.1: {}

  path-key@3.1.1: {}

  path-parse@1.0.7: {}

  path-scurry@2.0.0:
    dependencies:
      lru-cache: 11.1.0
      minipass: 7.1.2

  path-to-regexp@8.2.0: {}

  path-type@4.0.0: {}

  peek-readable@5.4.2: {}

  peek-readable@7.0.0: {}

  pend@1.2.0: {}

  picocolors@1.1.1: {}

  picomatch@2.3.1: {}

  picomatch@4.0.2: {}

  pidtree@0.6.0: {}

  pirates@4.0.7: {}

  piscina@4.9.2:
    optionalDependencies:
      '@napi-rs/nice': 1.0.1

  pkg-dir@4.2.0:
    dependencies:
      find-up: 4.1.0

  pluralize@8.0.0: {}

  prelude-ls@1.2.1: {}

  prettier-linter-helpers@1.0.0:
    dependencies:
      fast-diff: 1.3.0

  prettier@3.5.3: {}

  pretty-format@29.7.0:
    dependencies:
      '@jest/schemas': 29.6.3
      ansi-styles: 5.2.0
      react-is: 18.3.1

  prisma@6.8.2(typescript@5.8.3):
    dependencies:
      '@prisma/config': 6.8.2
      '@prisma/engines': 6.8.2
    optionalDependencies:
      typescript: 5.8.3

  process-nextick-args@2.0.1: {}

  prompts@2.4.2:
    dependencies:
      kleur: 3.0.3
      sisteransi: 1.0.5

  proxy-addr@2.0.7:
    dependencies:
      forwarded: 0.2.0
      ipaddr.js: 1.9.1

  punycode@2.3.1: {}

  pure-rand@6.1.0: {}

  qs@6.14.0:
    dependencies:
      side-channel: 1.1.0

  queue-microtask@1.2.3: {}

  quick-lru@5.1.1: {}

  randombytes@2.1.0:
    dependencies:
      safe-buffer: 5.2.1

  range-parser@1.2.1: {}

  raw-body@3.0.0:
    dependencies:
      bytes: 3.1.2
      http-errors: 2.0.0
      iconv-lite: 0.6.3
      unpipe: 1.0.0

  react-is@18.3.1: {}

  readable-stream@2.3.8:
    dependencies:
      core-util-is: 1.0.3
      inherits: 2.0.4
      isarray: 1.0.0
      process-nextick-args: 2.0.1
      safe-buffer: 5.1.2
      string_decoder: 1.1.1
      util-deprecate: 1.0.2

  readable-stream@3.6.2:
    dependencies:
      inherits: 2.0.4
      string_decoder: 1.1.1
      util-deprecate: 1.0.2

  readdirp@4.1.2: {}

  reflect-metadata@0.2.2: {}

  repeat-string@1.6.1: {}

  require-directory@2.1.1: {}

  require-from-string@2.0.2: {}

  resolve-alpn@1.2.1: {}

  resolve-cwd@3.0.0:
    dependencies:
      resolve-from: 5.0.0

  resolve-from@4.0.0: {}

  resolve-from@5.0.0: {}

  resolve.exports@2.0.3: {}

  resolve@1.22.10:
    dependencies:
      is-core-module: 2.16.1
      path-parse: 1.0.7
      supports-preserve-symlinks-flag: 1.0.0

  responselike@3.0.0:
    dependencies:
      lowercase-keys: 3.0.0

  restore-cursor@3.1.0:
    dependencies:
      onetime: 5.1.2
      signal-exit: 3.0.7

  restore-cursor@5.1.0:
    dependencies:
      onetime: 7.0.0
      signal-exit: 4.1.0

  reusify@1.1.0: {}

  rfdc@1.4.1: {}

  router@2.2.0:
    dependencies:
      debug: 4.4.1
      depd: 2.0.0
      is-promise: 4.0.0
      parseurl: 1.3.3
      path-to-regexp: 8.2.0
    transitivePeerDependencies:
      - supports-color

  run-parallel@1.2.0:
    dependencies:
      queue-microtask: 1.2.3

  rxjs@7.8.1:
    dependencies:
      tslib: 2.8.1

  rxjs@7.8.2:
    dependencies:
      tslib: 2.8.1

  safe-buffer@5.1.2: {}

  safe-buffer@5.2.1: {}

  safer-buffer@2.1.2: {}

  schema-utils@3.3.0:
    dependencies:
      '@types/json-schema': 7.0.15
      ajv: 6.12.6
      ajv-keywords: 3.5.2(ajv@6.12.6)

  schema-utils@4.3.2:
    dependencies:
      '@types/json-schema': 7.0.15
      ajv: 8.17.1
      ajv-formats: 2.1.1(ajv@8.17.1)
      ajv-keywords: 5.1.0(ajv@8.17.1)

  seek-bzip@2.0.0:
    dependencies:
      commander: 6.2.1

  semver-regex@4.0.5: {}

  semver-truncate@3.0.0:
    dependencies:
      semver: 7.7.2

  semver@6.3.1: {}

  semver@7.7.2: {}

  send@1.2.0:
    dependencies:
      debug: 4.4.1
      encodeurl: 2.0.0
      escape-html: 1.0.3
      etag: 1.8.1
      fresh: 2.0.0
      http-errors: 2.0.0
      mime-types: 3.0.1
      ms: 2.1.3
      on-finished: 2.4.1
      range-parser: 1.2.1
      statuses: 2.0.1
    transitivePeerDependencies:
      - supports-color

  serialize-javascript@6.0.2:
    dependencies:
      randombytes: 2.1.0

  serve-static@2.2.0:
    dependencies:
      encodeurl: 2.0.0
      escape-html: 1.0.3
      parseurl: 1.3.3
      send: 1.2.0
    transitivePeerDependencies:
      - supports-color

  setprototypeof@1.2.0: {}

  shebang-command@2.0.0:
    dependencies:
      shebang-regex: 3.0.0

  shebang-regex@3.0.0: {}

  side-channel-list@1.0.0:
    dependencies:
      es-errors: 1.3.0
      object-inspect: 1.13.4

  side-channel-map@1.0.1:
    dependencies:
      call-bound: 1.0.4
      es-errors: 1.3.0
      get-intrinsic: 1.3.0
      object-inspect: 1.13.4

  side-channel-weakmap@1.0.2:
    dependencies:
      call-bound: 1.0.4
      es-errors: 1.3.0
      get-intrinsic: 1.3.0
      object-inspect: 1.13.4
      side-channel-map: 1.0.1

  side-channel@1.1.0:
    dependencies:
      es-errors: 1.3.0
      object-inspect: 1.13.4
      side-channel-list: 1.0.0
      side-channel-map: 1.0.1
      side-channel-weakmap: 1.0.2

  signal-exit@3.0.7: {}

  signal-exit@4.1.0: {}

  sisteransi@1.0.5: {}

  slash@3.0.0: {}

  slice-ansi@5.0.0:
    dependencies:
      ansi-styles: 6.2.1
      is-fullwidth-code-point: 4.0.0

  slice-ansi@7.1.0:
    dependencies:
      ansi-styles: 6.2.1
      is-fullwidth-code-point: 5.0.0

  sort-keys-length@1.0.1:
    dependencies:
      sort-keys: 1.1.2

  sort-keys@1.1.2:
    dependencies:
      is-plain-obj: 1.1.0

  source-map-support@0.5.13:
    dependencies:
      buffer-from: 1.1.2
      source-map: 0.6.1

  source-map-support@0.5.21:
    dependencies:
      buffer-from: 1.1.2
      source-map: 0.6.1

  source-map@0.6.1: {}

  source-map@0.7.4: {}

  split2@4.2.0: {}

  sprintf-js@1.0.3: {}

  stack-utils@2.0.6:
    dependencies:
      escape-string-regexp: 2.0.0

  statuses@2.0.1: {}

  streamsearch@1.1.0: {}

  streamx@2.22.0:
    dependencies:
      fast-fifo: 1.3.2
      text-decoder: 1.2.3
    optionalDependencies:
      bare-events: 2.5.4

  string-argv@0.3.2: {}

  string-length@4.0.2:
    dependencies:
      char-regex: 1.0.2
      strip-ansi: 6.0.1

  string-width@4.2.3:
    dependencies:
      emoji-regex: 8.0.0
      is-fullwidth-code-point: 3.0.0
      strip-ansi: 6.0.1

  string-width@5.1.2:
    dependencies:
      eastasianwidth: 0.2.0
      emoji-regex: 9.2.2
      strip-ansi: 7.1.0

  string-width@7.2.0:
    dependencies:
      emoji-regex: 10.4.0
      get-east-asian-width: 1.3.0
      strip-ansi: 7.1.0

  string_decoder@1.1.1:
    dependencies:
      safe-buffer: 5.1.2

  strip-ansi@6.0.1:
    dependencies:
      ansi-regex: 5.0.1

  strip-ansi@7.1.0:
    dependencies:
      ansi-regex: 6.1.0

  strip-bom@3.0.0: {}

  strip-bom@4.0.0: {}

  strip-dirs@3.0.0:
    dependencies:
      inspect-with-kind: 1.0.5
      is-plain-obj: 1.1.0

  strip-final-newline@2.0.0: {}

  strip-json-comments@3.1.1: {}

  strtok3@10.2.2:
    dependencies:
      '@tokenizer/token': 0.3.0
      peek-readable: 7.0.0

  strtok3@9.1.1:
    dependencies:
      '@tokenizer/token': 0.3.0
      peek-readable: 5.4.2

  superagent@10.2.1:
    dependencies:
      component-emitter: 1.3.1
      cookiejar: 2.1.4
      debug: 4.4.1
      fast-safe-stringify: 2.1.1
      form-data: 4.0.2
      formidable: 3.5.4
      methods: 1.1.2
      mime: 2.6.0
      qs: 6.14.0
    transitivePeerDependencies:
      - supports-color

  supertest@7.1.1:
    dependencies:
      methods: 1.1.2
      superagent: 10.2.1
    transitivePeerDependencies:
      - supports-color

  supports-color@7.2.0:
    dependencies:
      has-flag: 4.0.0

  supports-color@8.1.1:
    dependencies:
      has-flag: 4.0.0

  supports-preserve-symlinks-flag@1.0.0: {}

  swagger-ui-dist@5.21.0:
    dependencies:
      '@scarf/scarf': 1.4.0

  symbol-observable@4.0.0: {}

  synckit@0.11.6:
    dependencies:
      '@pkgr/core': 0.2.4

  tapable@2.2.2: {}

  tar-stream@3.1.7:
    dependencies:
      b4a: 1.6.7
      fast-fifo: 1.3.2
      streamx: 2.22.0

  terser-webpack-plugin@5.3.14(@swc/core@1.11.29)(webpack@5.99.6(@swc/core@1.11.29)):
    dependencies:
      '@jridgewell/trace-mapping': 0.3.25
      jest-worker: 27.5.1
      schema-utils: 4.3.2
      serialize-javascript: 6.0.2
      terser: 5.40.0
      webpack: 5.99.6(@swc/core@1.11.29)
    optionalDependencies:
      '@swc/core': 1.11.29

  terser@5.40.0:
    dependencies:
      '@jridgewell/source-map': 0.3.6
      acorn: 8.14.1
      commander: 2.20.3
      source-map-support: 0.5.21

  test-exclude@6.0.0:
    dependencies:
      '@istanbuljs/schema': 0.1.3
      glob: 7.2.3
      minimatch: 3.1.2

  text-decoder@1.2.3:
    dependencies:
      b4a: 1.6.7

  text-extensions@2.4.0: {}

  through@2.3.8: {}

  tinyexec@1.0.1: {}

  tmp@0.0.33:
    dependencies:
      os-tmpdir: 1.0.2

  tmpl@1.0.5: {}

  to-regex-range@5.0.1:
    dependencies:
      is-number: 7.0.0

  toidentifier@1.0.1: {}

  token-types@6.0.0:
    dependencies:
      '@tokenizer/token': 0.3.0
      ieee754: 1.2.1

  tree-kill@1.2.2: {}

  ts-api-utils@2.1.0(typescript@5.8.3):
    dependencies:
      typescript: 5.8.3

  ts-jest@29.3.4(@babel/core@7.27.3)(@jest/transform@29.7.0)(@jest/types@29.6.3)(babel-jest@29.7.0(@babel/core@7.27.3))(jest@29.7.0(@types/node@20.17.50)(ts-node@10.9.2(@swc/core@1.11.29)(@types/node@20.17.50)(typescript@5.8.3)))(typescript@5.8.3):
    dependencies:
      bs-logger: 0.2.6
      ejs: 3.1.10
      fast-json-stable-stringify: 2.1.0
      jest: 29.7.0(@types/node@20.17.50)(ts-node@10.9.2(@swc/core@1.11.29)(@types/node@20.17.50)(typescript@5.8.3))
      jest-util: 29.7.0
      json5: 2.2.3
      lodash.memoize: 4.1.2
      make-error: 1.3.6
      semver: 7.7.2
      type-fest: 4.41.0
      typescript: 5.8.3
      yargs-parser: 21.1.1
    optionalDependencies:
      '@babel/core': 7.27.3
      '@jest/transform': 29.7.0
      '@jest/types': 29.6.3
      babel-jest: 29.7.0(@babel/core@7.27.3)

  ts-loader@9.5.2(typescript@5.8.3)(webpack@5.99.6(@swc/core@1.11.29)):
    dependencies:
      chalk: 4.1.2
      enhanced-resolve: 5.18.1
      micromatch: 4.0.8
      semver: 7.7.2
      source-map: 0.7.4
      typescript: 5.8.3
      webpack: 5.99.6(@swc/core@1.11.29)

  ts-node@10.9.2(@swc/core@1.11.29)(@types/node@20.17.50)(typescript@5.8.3):
    dependencies:
      '@cspotcode/source-map-support': 0.8.1
      '@tsconfig/node10': 1.0.11
      '@tsconfig/node12': 1.0.11
      '@tsconfig/node14': 1.0.3
      '@tsconfig/node16': 1.0.4
      '@types/node': 20.17.50
      acorn: 8.14.1
      acorn-walk: 8.3.4
      arg: 4.1.3
      create-require: 1.1.1
      diff: 4.0.2
      make-error: 1.3.6
      typescript: 5.8.3
      v8-compile-cache-lib: 3.0.1
      yn: 3.1.1
    optionalDependencies:
      '@swc/core': 1.11.29

  tsconfig-paths-webpack-plugin@4.2.0:
    dependencies:
      chalk: 4.1.2
      enhanced-resolve: 5.18.1
      tapable: 2.2.2
      tsconfig-paths: 4.2.0

  tsconfig-paths@4.2.0:
    dependencies:
      json5: 2.2.3
      minimist: 1.2.8
      strip-bom: 3.0.0

  tslib@2.8.1: {}

  type-check@0.4.0:
    dependencies:
      prelude-ls: 1.2.1

  type-detect@4.0.8: {}

  type-fest@0.21.3: {}

  type-fest@4.41.0: {}

  type-is@1.6.18:
    dependencies:
      media-typer: 0.3.0
      mime-types: 2.1.35

  type-is@2.0.1:
    dependencies:
      content-type: 1.0.5
      media-typer: 1.1.0
      mime-types: 3.0.1

  typedarray@0.0.6: {}

  typescript-eslint@8.33.0(eslint@9.27.0(jiti@2.4.2))(typescript@5.8.3):
    dependencies:
      '@typescript-eslint/eslint-plugin': 8.33.0(@typescript-eslint/parser@8.33.0(eslint@9.27.0(jiti@2.4.2))(typescript@5.8.3))(eslint@9.27.0(jiti@2.4.2))(typescript@5.8.3)
      '@typescript-eslint/parser': 8.33.0(eslint@9.27.0(jiti@2.4.2))(typescript@5.8.3)
      '@typescript-eslint/utils': 8.33.0(eslint@9.27.0(jiti@2.4.2))(typescript@5.8.3)
      eslint: 9.27.0(jiti@2.4.2)
      typescript: 5.8.3
    transitivePeerDependencies:
      - supports-color

  typescript@5.8.3: {}

  uid@2.0.2:
    dependencies:
      '@lukeed/csprng': 1.1.0

  uint8array-extras@1.4.0: {}

  unbzip2-stream@1.4.3:
    dependencies:
      buffer: 5.7.1
      through: 2.3.8

  undici-types@6.19.8: {}

  unicorn-magic@0.1.0: {}

  universalify@2.0.1: {}

  unpipe@1.0.0: {}

  update-browserslist-db@1.1.3(browserslist@4.25.0):
    dependencies:
      browserslist: 4.25.0
      escalade: 3.2.0
      picocolors: 1.1.1

  uri-js@4.4.1:
    dependencies:
      punycode: 2.3.1

  util-deprecate@1.0.2: {}

  v8-compile-cache-lib@3.0.1: {}

  v8-to-istanbul@9.3.0:
    dependencies:
      '@jridgewell/trace-mapping': 0.3.25
      '@types/istanbul-lib-coverage': 2.0.6
      convert-source-map: 2.0.0

  validator@13.15.15: {}

  vary@1.1.2: {}

  walker@1.0.8:
    dependencies:
      makeerror: 1.0.12

  watchpack@2.4.4:
    dependencies:
      glob-to-regexp: 0.4.1
      graceful-fs: 4.2.11

  wcwidth@1.0.1:
    dependencies:
      defaults: 1.0.4

  webpack-node-externals@3.0.0: {}

  webpack-sources@3.3.0: {}

  webpack@5.99.6(@swc/core@1.11.29):
    dependencies:
      '@types/eslint-scope': 3.7.7
      '@types/estree': 1.0.7
      '@webassemblyjs/ast': 1.14.1
      '@webassemblyjs/wasm-edit': 1.14.1
      '@webassemblyjs/wasm-parser': 1.14.1
      acorn: 8.14.1
      browserslist: 4.25.0
      chrome-trace-event: 1.0.4
      enhanced-resolve: 5.18.1
      es-module-lexer: 1.7.0
      eslint-scope: 5.1.1
      events: 3.3.0
      glob-to-regexp: 0.4.1
      graceful-fs: 4.2.11
      json-parse-even-better-errors: 2.3.1
      loader-runner: 4.3.0
      mime-types: 2.1.35
      neo-async: 2.6.2
      schema-utils: 4.3.2
      tapable: 2.2.2
      terser-webpack-plugin: 5.3.14(@swc/core@1.11.29)(webpack@5.99.6(@swc/core@1.11.29))
      watchpack: 2.4.4
      webpack-sources: 3.3.0
    transitivePeerDependencies:
      - '@swc/core'
      - esbuild
      - uglify-js

  which@2.0.2:
    dependencies:
      isexe: 2.0.0

  word-wrap@1.2.5: {}

  wrap-ansi@6.2.0:
    dependencies:
      ansi-styles: 4.3.0
      string-width: 4.2.3
      strip-ansi: 6.0.1

  wrap-ansi@7.0.0:
    dependencies:
      ansi-styles: 4.3.0
      string-width: 4.2.3
      strip-ansi: 6.0.1

  wrap-ansi@8.1.0:
    dependencies:
      ansi-styles: 6.2.1
      string-width: 5.1.2
      strip-ansi: 7.1.0

  wrap-ansi@9.0.0:
    dependencies:
      ansi-styles: 6.2.1
      string-width: 7.2.0
      strip-ansi: 7.1.0

  wrappy@1.0.2: {}

  write-file-atomic@4.0.2:
    dependencies:
      imurmurhash: 0.1.4
      signal-exit: 3.0.7

  xtend@4.0.2: {}

  y18n@5.0.8: {}

  yallist@3.1.1: {}

  yaml@2.8.0: {}

  yargs-parser@21.1.1: {}

  yargs@17.7.2:
    dependencies:
      cliui: 8.0.1
      escalade: 3.2.0
      get-caller-file: 2.0.5
      require-directory: 2.1.1
      string-width: 4.2.3
      y18n: 5.0.8
      yargs-parser: 21.1.1

  yauzl@3.2.0:
    dependencies:
      buffer-crc32: 0.2.13
      pend: 1.2.0

  yn@3.1.1: {}

  yocto-queue@0.1.0: {}

  yocto-queue@1.2.1: {}

  yoctocolors-cjs@2.1.2: {}<|MERGE_RESOLUTION|>--- conflicted
+++ resolved
@@ -35,15 +35,12 @@
       class-validator:
         specifier: 0.14.2
         version: 0.14.2
-<<<<<<< HEAD
       generate-password:
         specifier: ^1.7.1
         version: 1.7.1
-=======
       morgan:
         specifier: 1.10.0
         version: 1.10.0
->>>>>>> 89b16cc0
       reflect-metadata:
         specifier: 0.2.2
         version: 0.2.2
