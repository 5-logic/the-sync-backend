--- conflicted
+++ resolved
@@ -15,11 +15,8 @@
 		LecturerModule,
 		StudentModule,
 		SemesterModule,
-<<<<<<< HEAD
 		GroupModule,
-=======
 		ThesisModule,
->>>>>>> c35f830a
 	],
 })
 export class DomainModule {}