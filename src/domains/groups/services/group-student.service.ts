import {
	ConflictException,
	Injectable,
	Logger,
	NotFoundException,
} from '@nestjs/common';

import { CONSTANTS } from '@/configs';
import {
	ChangeLeaderDto,
	CreateGroupDto,
	PickThesisDto,
	UpdateGroupDto,
} from '@/groups/dtos';
import { GroupPublicService } from '@/groups/services';
import { GroupService } from '@/groups/services/group.service';
import { PrismaService } from '@/providers';

import { SemesterStatus } from '~/generated/prisma';

@Injectable()
export class GroupStudentService {
	private readonly logger = new Logger(GroupStudentService.name);

	constructor(
		private readonly prisma: PrismaService,
		private readonly groupService: GroupService,
		private readonly groupPublicService: GroupPublicService,
	) {}

	async create(userId: string, dto: CreateGroupDto) {
		try {
			const currentSemester =
				await this.groupService.getStudentCurrentSemester(userId);

			if (currentSemester.status !== SemesterStatus.Preparing) {
				throw new ConflictException(
					`Cannot create group. Semester status must be ${SemesterStatus.Preparing}, current status is ${currentSemester.status}`,
				);
			}

			if (currentSemester.maxGroup == null) {
				this.logger.warn(
					`maxGroup is not set for semester ${currentSemester.id}`,
				);
				throw new ConflictException(
					`Cannot create group. Maximum number of groups for this semester is not configured.`,
				);
			}

			const [currentTotalGroups, existingParticipation] = await Promise.all([
				this.prisma.group.count({
					where: { semesterId: currentSemester.id },
				}),
				this.prisma.studentGroupParticipation.findFirst({
					where: {
						studentId: userId,
						semesterId: currentSemester.id,
					},
					include: {
						group: {
							select: {
								id: true,
								code: true,
								name: true,
							},
						},
					},
				}),
			]);

			if (existingParticipation) {
				throw new ConflictException(
					`Student is already a member of group "${existingParticipation.group.name}" (${existingParticipation.group.code}) in this semester`,
				);
			}

			if (currentTotalGroups >= currentSemester.maxGroup) {
				this.logger.warn(
					`Maximum number of groups for semester ${currentSemester.id} reached: ${currentSemester.maxGroup}`,
				);
				throw new ConflictException(
					`Cannot create group. Maximum number of groups for this semester (${currentSemester.maxGroup}) has been reached.`,
				);
			}

			const result = await this.prisma.$transaction(
				async (prisma) => {
					const lastGroup = await prisma.group.findFirst({
						where: {
							semesterId: currentSemester.id,
							code: {
								startsWith: `${currentSemester.code}QN`,
							},
						},
						orderBy: {
							code: 'desc',
						},
					});

					let sequenceNumber = 1;
					if (lastGroup) {
						const lastCode = lastGroup.code;
						const lastSequence = parseInt(lastCode.slice(-3), 10);
						sequenceNumber = lastSequence + 1;
					}

					const groupCode = `${currentSemester.code}QN${sequenceNumber
						.toString()
						.padStart(3, '0')}`;

					const group = await prisma.group.create({
						data: {
							code: groupCode,
							name: dto.name,
							projectDirection: dto.projectDirection,
							semesterId: currentSemester.id,
						},
					});

					// Create student group participation
					await prisma.studentGroupParticipation.create({
						data: {
							studentId: userId,
							groupId: group.id,
							semesterId: currentSemester.id,
							isLeader: true,
						},
					});

					return group;
				},
				{ timeout: CONSTANTS.TIMEOUT },
			);

			this.logger.log(
				`Group "${result.name}" created with ID: ${result.id} by student ${userId} in semester ${currentSemester.name}`,
			);

			const completeGroup = await this.groupPublicService.findOne(result.id);

			return completeGroup;
		} catch (error) {
			this.logger.error(
				`Failed to create group: ${error.message}`,
				error.stack,
			);
			throw error;
		}
	}

	async update(id: string, userId: string, dto: UpdateGroupDto) {
		try {
			this.logger.log(`Updating group with ID: ${id}`);

			const [existingGroup, participation] = await Promise.all([
				this.prisma.group.findUnique({
					where: { id },
					include: {
						semester: true,
					},
				}),
				this.prisma.studentGroupParticipation.findFirst({
					where: {
						studentId: userId,
						groupId: id,
					},
					include: {
						group: {
							select: {
								code: true,
								name: true,
							},
						},
					},
				}),
			]);

			if (!existingGroup) {
				throw new NotFoundException(`Group not found`);
			}

			if (!participation) {
				throw new NotFoundException(`Student is not a member of this group`);
			}

			if (!participation.isLeader) {
				throw new ConflictException(
					`Access denied. Only the group leader can update group "${participation.group.name}" (${participation.group.code}) information`,
				);
			}

			if (existingGroup.semester.status !== SemesterStatus.Preparing) {
				throw new ConflictException(
					`Cannot create/update group. Semester status must be ${SemesterStatus.Preparing}, current status is ${existingGroup.semester.status}`,
				);
			}

			const result = await this.prisma.$transaction(
				async (prisma) => {
					const group = await prisma.group.update({
						where: { id },
						data: {
							name: dto.name,
							projectDirection: dto.projectDirection,
						},
					});

					return group;
				},
				{ timeout: CONSTANTS.TIMEOUT },
			);

			this.logger.log(`Group updated with ID: ${result.id}`);

			const completeGroup = await this.groupPublicService.findOne(result.id);

			return completeGroup;
		} catch (error) {
			this.logger.error(
				`Failed to update group: ${error.message}`,
				error.stack,
			);

			throw error;
		}
	}

	async changeLeader(
		groupId: string,
		currentLeaderId: string,
		dto: ChangeLeaderDto,
	) {
		try {
			this.logger.log(`Changing leader for group with ID: ${groupId}`);

			const [
				existingGroup,
				currentLeaderParticipation,
				newLeaderParticipation,
			] = await Promise.all([
				this.prisma.group.findUnique({
					where: { id: groupId },
					include: {
						semester: true,
					},
				}),
				this.prisma.studentGroupParticipation.findFirst({
					where: {
						studentId: currentLeaderId,
						groupId: groupId,
					},
					include: {
						group: {
							select: {
								code: true,
								name: true,
							},
						},
					},
				}),
				this.prisma.studentGroupParticipation.findFirst({
					where: {
						studentId: dto.newLeaderId,
						groupId: groupId,
					},
					include: {
						student: {
							include: {
								user: {
									select: {
										id: true,
										fullName: true,
										email: true,
									},
								},
							},
						},
					},
				}),
			]);

			if (!existingGroup) {
				throw new NotFoundException(`Group not found`);
			}

			if (!currentLeaderParticipation) {
				throw new NotFoundException(`Student is not a member of this group`);
			}

			if (!currentLeaderParticipation.isLeader) {
				throw new ConflictException(
					`Access denied. Only the group leader can change group leadership for "${currentLeaderParticipation.group.name}" (${currentLeaderParticipation.group.code})`,
				);
			}

			if (!newLeaderParticipation) {
				throw new NotFoundException(
					`New leader is not a member of this group. Only existing members can become leaders.`,
				);
			}

			if (dto.newLeaderId === currentLeaderId) {
				throw new ConflictException(
					`Student is already the leader of this group`,
				);
			}

			if (existingGroup.semester.status !== SemesterStatus.Preparing) {
				throw new ConflictException(
					`Cannot change group leadership. Semester status must be ${SemesterStatus.Preparing}, current status is ${existingGroup.semester.status}`,
				);
			}

			const result = await this.prisma.$transaction(
				async (prisma) => {
					await prisma.studentGroupParticipation.update({
						where: {
							studentId_groupId_semesterId: {
								studentId: currentLeaderId,
								groupId: groupId,
								semesterId: existingGroup.semesterId,
							},
						},
						data: {
							isLeader: false,
						},
					});

					await prisma.studentGroupParticipation.update({
						where: {
							studentId_groupId_semesterId: {
								studentId: dto.newLeaderId,
								groupId: groupId,
								semesterId: existingGroup.semesterId,
							},
						},
						data: {
							isLeader: true,
						},
					});

					return existingGroup;
				},
				{ timeout: CONSTANTS.TIMEOUT },
			);

			this.logger.log(
				`Group leadership changed successfully. Group: "${result.name}" (${result.code}), ` +
					`New Leader: ${newLeaderParticipation.student.user.fullName} (${newLeaderParticipation.student.user.email})`,
			);

			await this.groupService.sendGroupLeaderChangeNotification(
				result,
				currentLeaderParticipation,
				newLeaderParticipation,
			);

			const completeGroup = await this.groupPublicService.findOne(result.id);

			return completeGroup;
		} catch (error) {
			this.logger.error(
				`Failed to change group leader: ${error.message}`,
				error.stack,
			);

			throw error;
		}
	}

	async removeStudent(groupId: string, studentId: string, leaderId: string) {
		try {
			this.logger.log(
				`Student ${leaderId} is removing student ${studentId} from group ${groupId}`,
			);

			// Validate inputs and get required data in parallel
			const [group, student, leaderParticipation, participation] =
				await Promise.all([
					this.prisma.group.findUnique({
						where: { id: groupId },
						include: {
							semester: {
								select: {
									id: true,
									name: true,
									code: true,
									status: true,
								},
							},
						},
					}),
					this.prisma.student.findUnique({
						where: { userId: studentId },
						include: {
							user: {
								select: {
									id: true,
									fullName: true,
									email: true,
								},
							},
							major: {
								select: {
									id: true,
									name: true,
									code: true,
								},
							},
						},
					}),
					this.prisma.studentGroupParticipation.findFirst({
						where: {
							studentId: leaderId,
							groupId: groupId,
						},
						include: {
							group: {
								select: {
									code: true,
									name: true,
								},
							},
						},
					}),
					this.prisma.studentGroupParticipation.findFirst({
						where: {
							studentId: studentId,
							groupId: groupId,
						},
					}),
				]);

			// Validations
			if (!group) {
				this.logger.warn(`Group with ID ${groupId} not found`);
				throw new NotFoundException(`Group not found`);
			}

			if (group.thesisId) {
				this.logger.warn(
					`Cannot remove student from group with thesis. Group ID: ${groupId}`,
				);
				throw new ConflictException(
					`Cannot remove student from group with thesis. Please contact a moderator for assistance.`,
				);
			}

			if (!student) {
				this.logger.warn(`Student with ID ${studentId} not found`);
				throw new NotFoundException(`Student not found`);
			}

			if (!leaderParticipation) {
				this.logger.warn(
					`Leader with ID ${leaderId} is not a member of group ${groupId}`,
				);
				throw new NotFoundException(`You are not a member of this group`);
			}

			if (!leaderParticipation.isLeader) {
				throw new ConflictException(
					`Access denied. Only the group leader can remove students from group "${leaderParticipation.group.name}" (${leaderParticipation.group.code})`,
				);
			}

			if (!participation) {
				throw new NotFoundException(`Student is not a member of this group`);
			}

			// Prevent leader from removing themselves
			if (studentId === leaderId) {
				throw new ConflictException(
					`Group leaders cannot remove themselves. Please transfer leadership first or contact a moderator for assistance.`,
				);
			}

			// Check semester status - allow removal only in Preparing phases
			if (!['Preparing'].includes(group.semester.status)) {
				throw new ConflictException(
					`Cannot remove student from group. Semester status must be 'Preparing', current status is '${group.semester.status}'`,
				);
			}

			// Get remaining group members for notification before removal
			const remainingMembers =
				await this.prisma.studentGroupParticipation.findMany({
					where: {
						groupId: groupId,
						studentId: { not: studentId },
					},
					include: {
						student: {
							include: {
								user: {
									select: {
										id: true,
										fullName: true,
										email: true,
									},
								},
							},
						},
					},
				});

			// Perform the removal
			await this.prisma.studentGroupParticipation.delete({
				where: {
					studentId_groupId_semesterId: {
						studentId: studentId,
						groupId: groupId,
						semesterId: group.semesterId,
					},
				},
			});

			this.logger.log(
				`Student "${student.user.fullName}" (${student.user.email}) successfully removed from group "${group.name}" (${group.code})`,
			);

			// Send email notifications to all remaining group members and the removed student
			await this.groupService.sendStudentRemovalNotification(
				group,
				student,
				leaderParticipation,
				remainingMembers,
			);

			// Return the updated group
			const updatedGroup = await this.groupPublicService.findOne(groupId);

			return {
				success: true,
				message: `Student "${student.user.fullName}" has been successfully removed from group "${group.name}" (${group.code})`,
				group: updatedGroup,
				removedStudent: {
					userId: student.userId,
					fullName: student.user.fullName,
					email: student.user.email,
					major: student.major,
				},
			};
		} catch (error) {
			this.logger.error(
				`Failed to remove student from group: ${error.message}`,
			);

			throw error;
		}
	}

	async leaveGroup(groupId: string, studentId: string) {
		try {
			this.logger.log(`Student ${studentId} is leaving group ${groupId}`);

			// Validate inputs and get required data in parallel
			const [group, participation] = await Promise.all([
				this.prisma.group.findUnique({
					where: { id: groupId },
					include: {
						semester: {
							select: {
								id: true,
								name: true,
								code: true,
								status: true,
							},
						},
						thesis: {
							select: {
								id: true,
								englishName: true,
								abbreviation: true,
							},
						},
						_count: {
							select: {
								studentGroupParticipations: true,
							},
						},
					},
				}),
				this.prisma.studentGroupParticipation.findFirst({
					where: {
						studentId: studentId,
						groupId: groupId,
					},
					include: {
						group: {
							select: {
								code: true,
								name: true,
							},
						},
					},
				}),
			]);

			// Validations
			if (!group) {
				throw new NotFoundException(`Group not found`);
			}

			if (!participation) {
				throw new NotFoundException(`You are not a member of this group`);
			}

			// Check semester status - only allow leaving during PREPARING phase
			if (group.semester.status !== SemesterStatus.Preparing) {
				throw new ConflictException(
					`Cannot leave group. You can only leave groups during the PREPARING semester status. Current status is ${group.semester.status}`,
				);
			}

			if (group.thesis) {
				throw new ConflictException(
					`Cannot leave group. Your group is assigned to a thesis "${group.thesis.englishName}" (${group.thesis.abbreviation}). Please contact your thesis supervisor for assistance.`,
				);
			}

			// Check if student is the leader and if there are other members
			if (
				participation.isLeader &&
				group._count.studentGroupParticipations > 1
			) {
				throw new ConflictException(
					`Cannot leave group. As the group leader, you must transfer leadership to another member before leaving the group "${participation.group.name}" (${participation.group.code}). Use the change leader feature first.`,
				);
			}

			// Get student info for notifications
			const student = await this.prisma.student.findUnique({
				where: { userId: studentId },
				include: {
					user: {
						select: {
							id: true,
							fullName: true,
							email: true,
						},
					},
					major: {
						select: {
							id: true,
							name: true,
							code: true,
						},
					},
				},
			});

			if (!student) {
				throw new NotFoundException(`Student not found`);
			}

			// Get remaining group members for notification before removal
			const remainingMembers =
				await this.prisma.studentGroupParticipation.findMany({
					where: {
						groupId: groupId,
						studentId: { not: studentId },
					},
					include: {
						student: {
							include: {
								user: {
									select: {
										id: true,
										fullName: true,
										email: true,
									},
								},
							},
						},
					},
				});

<<<<<<< HEAD
			// If this is the last member (leader), delete the entire group
			if (group._count.studentGroupParticipations === 1) {
				await this.prisma.$transaction(
					async (prisma) => {
						// Delete all related records first
						await Promise.all([
							prisma.request.deleteMany({
								where: { groupId: groupId },
							}),
							prisma.studentGroupParticipation.deleteMany({
								where: { groupId: groupId },
							}),
						]);

						// Delete the group itself
						await prisma.group.delete({
							where: { id: groupId },
						});
					},
					{ timeout: CONSTANTS.TIMEOUT },
				);

				this.logger.log(
					`Group "${group.name}" (${group.code}) was automatically deleted as the last member (leader) left`,
				);

				return {
					success: true,
					message: `You have successfully left the group. Since you were the last member, group "${group.name}" (${group.code}) has been automatically deleted.`,
					groupDeleted: true,
					deletedGroup: {
						id: group.id,
						code: group.code,
						name: group.name,
						semester: group.semester,
					},
				};
			}

			// Otherwise, just remove the student from the group
=======
			// Remove the student from the group
>>>>>>> 9339817a
			await this.prisma.studentGroupParticipation.delete({
				where: {
					studentId_groupId_semesterId: {
						studentId: studentId,
						groupId: groupId,
						semesterId: group.semesterId,
					},
				},
			});

			this.logger.log(
				`Student "${student.user.fullName}" (${student.user.email}) successfully left group "${group.name}" (${group.code})`,
			);

			// Send email notifications to remaining group members and the leaving student
			if (remainingMembers.length > 0) {
				await this.groupService.sendStudentLeaveNotification(
					group,
					student,
					remainingMembers,
				);
			}

			// Determine response based on whether group is now empty
			const isGroupNowEmpty = group._count.studentGroupParticipations === 1;
			let updatedGroup: any = null;

			if (!isGroupNowEmpty) {
				// Return the updated group if it still has members
				updatedGroup = await this.groupPublicService.findOne(groupId);
			}

			return {
				success: true,
				message: isGroupNowEmpty
					? `You have successfully left group "${group.name}" (${group.code}). The group is now empty and available for other students to join.`
					: `You have successfully left group "${group.name}" (${group.code}). Remaining ${remainingMembers.length} members have been notified.`,
				groupDeleted: false,
				group: updatedGroup,
				leftStudent: {
					userId: student.userId,
					fullName: student.user.fullName,
					email: student.user.email,
					major: student.major,
				},
			};
		} catch (error) {
			this.logger.error(`Failed to leave group: ${error.message}`);
			throw error;
		}
	}

	async pickThesis(groupId: string, leaderId: string, dto: PickThesisDto) {
		try {
			this.logger.log(
				`Group leader ${leaderId} is picking thesis ${dto.thesisId} for group ${groupId}`,
			);

			// Validate inputs and get required data in parallel
			const [group, leaderParticipation, thesis] = await Promise.all([
				this.prisma.group.findUnique({
					where: { id: groupId },
					include: {
						semester: true,
						thesis: {
							select: {
								id: true,
								englishName: true,
								vietnameseName: true,
							},
						},
					},
				}),
				this.prisma.studentGroupParticipation.findFirst({
					where: {
						studentId: leaderId,
						groupId: groupId,
					},
					include: {
						group: {
							select: {
								code: true,
								name: true,
							},
						},
					},
				}),
				this.prisma.thesis.findUnique({
					where: { id: dto.thesisId },
					include: {
						lecturer: {
							include: {
								user: {
									select: {
										id: true,
										fullName: true,
										email: true,
									},
								},
							},
						},
						semester: {
							select: {
								id: true,
								name: true,
							},
						},
						group: {
							select: {
								id: true,
								code: true,
								name: true,
							},
						},
					},
				}),
			]);

			// Validations
			if (!group) {
				throw new NotFoundException(`Group not found`);
			}

			if (!leaderParticipation) {
				throw new NotFoundException(`You are not a member of this group`);
			}

			if (!leaderParticipation.isLeader) {
				throw new ConflictException(
					`Access denied. Only the group leader can pick thesis for group "${leaderParticipation.group.name}" (${leaderParticipation.group.code})`,
				);
			}

			if (!thesis) {
				throw new NotFoundException(`Thesis not found`);
			}
			// Check semester status - only allow picking during PICKING or ONGOING (ScopeAdjustable)
			const isPicking = group.semester.status === SemesterStatus.Picking;
			const isOngoingAdjustable =
				group.semester.status === SemesterStatus.Ongoing &&
				group.semester.ongoingPhase === 'ScopeAdjustable';
			if (!(isPicking || isOngoingAdjustable)) {
				throw new ConflictException(
					'Can only pick thesis during Picking or Ongoing (ScopeAdjustable) phase',
				);
			}

			// Check if group is in same semester as thesis
			if (group.semesterId !== thesis.semesterId) {
				throw new ConflictException(
					`Cannot pick thesis. The thesis belongs to semester "${thesis.semester.name}" but your group is in semester "${group.semester.name}"`,
				);
			}

			// Check if group already has a thesis
			if (group.thesis) {
				throw new ConflictException(
					`Cannot pick thesis. Group already has thesis "${group.thesis.vietnameseName}" (${group.thesis.englishName}) assigned. Please unpick the current thesis first.`,
				);
			}

			// Check if thesis is published
			if (!thesis.isPublish) {
				throw new ConflictException(
					`Cannot pick thesis. The thesis "${thesis.vietnameseName}" is not published yet. Only published theses can be picked by groups.`,
				);
			}

			// Check if thesis is approved
			if (thesis.status !== 'Approved') {
				throw new ConflictException(
					`Cannot pick thesis. The thesis "${thesis.vietnameseName}" has status "${thesis.status}". Only approved theses can be picked by groups.`,
				);
			}

			// Check if thesis is already assigned to another group
			if (thesis.group) {
				throw new ConflictException(
					`Cannot pick thesis. The thesis "${thesis.vietnameseName}" is already assigned to group "${thesis.group.name}" (${thesis.group.code})`,
				);
			}

			// Perform thesis assignment in a transaction
			await this.prisma.$transaction(
				async (prisma) => {
					// Update group with thesis assignment
					await prisma.group.update({
						where: { id: groupId },
						data: {
							thesisId: dto.thesisId,
						},
					});

					// Update thesis with group assignment
					await prisma.thesis.update({
						where: { id: dto.thesisId },
						data: {
							groupId: groupId,
						},
					});
				},
				{ timeout: CONSTANTS.TIMEOUT },
			);
			this.logger.log(
				`Thesis "${thesis.vietnameseName}" successfully assigned to group "${group.name}" (${group.code}) by leader`,
			);

			// Send email notifications
			await this.groupService.sendThesisAssignmentNotification(
				group.id,
				thesis.id,
				'picked',
			);

			// Return the updated group with thesis information
			const completeGroup = await this.groupPublicService.findOne(groupId);

			return {
				success: true,
				message: `Thesis "${thesis.vietnameseName}" has been successfully assigned to group "${group.name}" (${group.code}). All group members and thesis lecturer have been notified.`,
				group: completeGroup,
				assignedThesis: {
					id: thesis.id,
					englishName: thesis.englishName,
					vietnameseName: thesis.vietnameseName,
					abbreviation: thesis.abbreviation,
					lecturer: thesis.lecturer.user,
				},
			};
		} catch (error) {
			this.logger.error(
				`Failed to pick thesis for group: ${error.message}`,
				error.stack,
			);

			throw error;
		}
	}

	async unpickThesis(groupId: string, userId: string) {
		try {
			this.logger.log(
				`User ${userId} is unpicking thesis for group ${groupId}`,
			);

			// Lấy thông tin group, leaderParticipation, moderator
			const [group, leaderParticipation, moderator] = await Promise.all([
				this.prisma.group.findUnique({
					where: { id: groupId },
					include: {
						semester: true,
						thesis: {
							include: {
								lecturer: { include: { user: true } },
							},
						},
					},
				}),
				this.prisma.studentGroupParticipation.findFirst({
					where: { studentId: userId, groupId },
					select: { isLeader: true },
				}),
				this.prisma.lecturer.findUnique({
					where: { userId },
					select: { isModerator: true },
				}),
			]);

			if (!group) {
				throw new NotFoundException('Group not found');
			}

			const isLeader = leaderParticipation?.isLeader;
			const isModerator = moderator?.isModerator;

			if (isModerator) {
				GroupService.validateSemesterStatus(
					group.semester.status as string,
					[SemesterStatus.Preparing],
					'unpick thesis',
				);
			} else if (isLeader) {
				const isPicking = group.semester.status === SemesterStatus.Picking;
				const isOngoingAdjustable =
					group.semester.status === SemesterStatus.Ongoing &&
					group.semester.ongoingPhase === 'ScopeAdjustable';
				if (!(isPicking || isOngoingAdjustable)) {
					throw new ConflictException(
						'Can only unpick thesis during Picking or Ongoing (ScopeAdjustable) phase',
					);
				}
			} else {
				throw new ConflictException(
					'You do not have permission to unpick thesis for this group',
				);
			}

			// Check if group has a thesis assigned
			if (!group.thesis) {
				throw new ConflictException(
					`Cannot unpick thesis. Group "${group.name}" (${group.code}) does not have any thesis assigned.`,
				);
			}

			// Store thesis info for notifications before removal
			const thesisInfo = {
				id: group.thesis.id,
				englishName: group.thesis.englishName,
				vietnameseName: group.thesis.vietnameseName,
				abbreviation: group.thesis.abbreviation,
				lecturer: group.thesis.lecturer.user,
			};

			// Perform thesis removal in a transaction
			await this.prisma.$transaction(
				async (prisma) => {
					// Remove thesis assignment from group
					await prisma.group.update({
						where: { id: groupId },
						data: {
							thesisId: null,
						},
					});

					// Remove group assignment from thesis
					await prisma.thesis.update({
						where: { id: group.thesis!.id },
						data: {
							groupId: null,
						},
					});

					// Cancel approved thesis application if exists
					const approvedApplication = await prisma.thesisApplication.findUnique(
						{
							where: {
								groupId_thesisId: {
									groupId: groupId,
									thesisId: group.thesis!.id,
								},
							},
						},
					);

					if (
						approvedApplication &&
						approvedApplication.status === 'Approved'
					) {
						await prisma.thesisApplication.update({
							where: {
								groupId_thesisId: {
									groupId: groupId,
									thesisId: group.thesis!.id,
								},
							},
							data: {
								status: 'Cancelled',
								updatedAt: new Date(),
							},
						});

						this.logger.log(
							`Approved thesis application automatically cancelled when unpicking thesis ${group.thesis!.id} from group ${groupId}`,
						);
					}
				},
				{ timeout: CONSTANTS.TIMEOUT },
			);

			this.logger.log(
				`Thesis "${thesisInfo.vietnameseName}" successfully removed from group "${group.name}" (${group.code}) by ${isModerator ? 'moderator' : 'leader'}`,
			);

			// Send email notifications
			await this.groupService.sendThesisAssignmentNotification(
				group.id,
				thesisInfo.id,
				'unpicked',
			);

			// Return the updated group without thesis
			const completeGroup = await this.groupPublicService.findOne(groupId);

			return {
				success: true,
				message: `Thesis "${thesisInfo.vietnameseName}" has been successfully removed from group "${group.name}" (${group.code}). All group members and thesis lecturer have been notified.`,
				group: completeGroup,
				removedThesis: thesisInfo,
			};
		} catch (error) {
			this.logger.error(
				`Failed to unpick thesis for group: ${error.message}`,
				error.stack,
			);

			throw error;
		}
	}

	async delete(groupId: string, userId: string) {
		try {
			this.logger.log(`Deleting group with ID: ${groupId} by user: ${userId}`);

			// Get group details with all necessary data for validation
			const [group, leaderParticipation, moderator] = await Promise.all([
				this.prisma.group.findUnique({
					where: { id: groupId },
					include: {
						semester: {
							select: { id: true, status: true, name: true, code: true },
						},
						thesis: { select: { id: true } },
						_count: {
							select: { studentGroupParticipations: true, submissions: true },
						},
					},
				}),
				this.prisma.studentGroupParticipation.findFirst({
					where: { studentId: userId, groupId },
					select: {
						isLeader: true,
						group: { select: { code: true, name: true } },
					},
				}),
				this.prisma.lecturer.findUnique({
					where: { userId },
					select: { isModerator: true },
				}),
			]);

			if (!group) throw new NotFoundException('Group not found');
			if (!leaderParticipation && !moderator?.isModerator)
				throw new NotFoundException('Student is not a member of this group');

			const isLeader = leaderParticipation?.isLeader;
			const isModerator = moderator?.isModerator;

			if (!isLeader && !isModerator) {
				throw new ConflictException(
					`Access denied. Only the group leader or a moderator can delete group "${leaderParticipation?.group?.name ?? ''}" (${leaderParticipation?.group?.code ?? ''})`,
				);
			}

			if (group.semester.status !== SemesterStatus.Preparing)
				throw new ConflictException(
					`Cannot delete group. Groups can only be deleted during the PREPARING semester status. Current status is ${group.semester.status}`,
				);

			if (group.thesis)
				throw new ConflictException(
					'Cannot delete group. Group has an assigned thesis. Please remove the thesis assignment first or contact a moderator for assistance.',
				);

			if (group._count.submissions > 0)
				throw new ConflictException(
					`Cannot delete group. Group has ${group._count.submissions} milestone submission(s). Groups with submissions cannot be deleted.`,
				);

			// Get all group members for email notification before deletion
			const groupMembers = await this.prisma.studentGroupParticipation.findMany(
				{
					where: {
						groupId: groupId,
					},
					include: {
						student: {
							include: {
								user: {
									select: {
										id: true,
										fullName: true,
										email: true,
									},
								},
							},
						},
					},
				},
			);

			// Perform deletion in a transaction
			const result = await this.prisma.$transaction(
				async (prisma) => {
					// Delete all related records first (cascade deletions)
					await Promise.all([
						// Delete all pending requests for this group
						prisma.request.deleteMany({
							where: { groupId: groupId },
						}),
						// Delete student group participations
						prisma.studentGroupParticipation.deleteMany({
							where: { groupId: groupId },
						}),
					]);

					// Finally, delete the group itself
					const deletedGroup = await prisma.group.delete({
						where: { id: groupId },
					});

					return deletedGroup;
				},
				{ timeout: CONSTANTS.TIMEOUT },
			);
			this.logger.log(
				`Group "${result.name}" (${result.code}) successfully deleted by leader. ${groupMembers.length} members affected.`,
			);

			// Send email notifications to all group members
			await this.groupService.sendGroupDeletionNotification(
				result,
				group.semester,
				groupMembers,
				leaderParticipation,
			);

			return result;
		} catch (error) {
			this.logger.error(
				`Failed to delete group: ${error.message}`,
				error.stack,
			);

			throw error;
		}
	}
}<|MERGE_RESOLUTION|>--- conflicted
+++ resolved
@@ -677,7 +677,6 @@
 					},
 				});
 
-<<<<<<< HEAD
 			// If this is the last member (leader), delete the entire group
 			if (group._count.studentGroupParticipations === 1) {
 				await this.prisma.$transaction(
@@ -717,10 +716,7 @@
 				};
 			}
 
-			// Otherwise, just remove the student from the group
-=======
 			// Remove the student from the group
->>>>>>> 9339817a
 			await this.prisma.studentGroupParticipation.delete({
 				where: {
 					studentId_groupId_semesterId: {
