--- conflicted
+++ resolved
@@ -249,22 +249,12 @@
   createdAt DateTime @default(now()) @map("created_at")
   updatedAt DateTime @updatedAt @map("updated_at")
 
-<<<<<<< HEAD
   lecturer           Lecturer            @relation(fields: [lecturerId], references: [userId])
   semester           Semester            @relation(fields: [semesterId], references: [id])
   group              Group?
   supervisions       Supervision[]
   thesisVersions     ThesisVersion[]
   thesisApplications ThesisApplication[]
-=======
-  lecturer             Lecturer              @relation(fields: [lecturerId], references: [userId])
-  semester             Semester              @relation(fields: [semesterId], references: [id])
-  group                Group?
-  supervisions         Supervision[]
-  thesisVersions       ThesisVersion[]
-  thesisRequiredSkills ThesisRequiredSkill[]
-  thesisApplications   ThesisApplication[]
->>>>>>> c9282484
 
   @@map("theses")
 }
